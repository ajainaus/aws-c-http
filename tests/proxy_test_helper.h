--- conflicted
+++ resolved
@@ -43,14 +43,9 @@
 
 struct proxy_tester {
     struct aws_allocator *alloc;
-<<<<<<< HEAD
-    struct aws_event_loop_group event_loop_group;
-    struct aws_host_resolver host_resolver;
-=======
     struct aws_logger logger;
     struct aws_event_loop_group *event_loop_group;
     struct aws_host_resolver *host_resolver;
->>>>>>> d93756ef
     struct aws_client_bootstrap *client_bootstrap;
 
     struct aws_tls_ctx *tls_ctx;
