#ifndef AWS_HTTP_H2_STREAM_H
#define AWS_HTTP_H2_STREAM_H

/*
 * Copyright 2010-2018 Amazon.com, Inc. or its affiliates. All Rights Reserved.
 *
 * Licensed under the Apache License, Version 2.0 (the "License").
 * You may not use this file except in compliance with the License.
 * A copy of the License is located at
 *
 *  http://aws.amazon.com/apache2.0
 *
 * or in the "license" file accompanying this file. This file is distributed
 * on an "AS IS" BASIS, WITHOUT WARRANTIES OR CONDITIONS OF ANY KIND, either
 * express or implied. See the License for the specific language governing
 * permissions and limitations under the License.
 */

#include <aws/http/private/h2_frames.h>
#include <aws/http/private/request_response_impl.h>

#include <aws/common/mutex.h>

#include <inttypes.h>

#define AWS_H2_STREAM_LOGF(level, stream, text, ...)                                                                   \
    AWS_LOGF_##level(                                                                                                  \
        AWS_LS_HTTP_STREAM,                                                                                            \
        "id=%" PRIu32 " connection=%p state=%s: " text,                                                                \
        (stream)->id,                                                                                                  \
        (void *)(stream)->base.owning_connection,                                                                      \
        aws_h2_stream_state_to_str((stream)->thread_data.state),                                                       \
        __VA_ARGS__)
#define AWS_H2_STREAM_LOG(level, stream, text) AWS_H2_STREAM_LOGF(level, (stream), "%s", (text))

enum aws_h2_stream_state {
    AWS_H2_STREAM_STATE_IDLE,
    AWS_H2_STREAM_STATE_RESERVED_LOCAL,
    AWS_H2_STREAM_STATE_RESERVED_REMOTE,
    AWS_H2_STREAM_STATE_OPEN,
    AWS_H2_STREAM_STATE_HALF_CLOSED_LOCAL,
    AWS_H2_STREAM_STATE_HALF_CLOSED_REMOTE,
    AWS_H2_STREAM_STATE_CLOSED,

    AWS_H2_STREAM_STATE_COUNT,
};

struct aws_h2_stream {
    struct aws_http_stream base;

<<<<<<< HEAD
=======
    uint32_t id;

    struct aws_linked_list_node node;

>>>>>>> 0eace8e1
    /* Only the event-loop thread may touch this data */
    struct {
        bool expects_continuation;
        enum aws_h2_stream_state state;
        uint64_t window_size; /* #TODO try to figure out how this actually works, and then implement it */
    } thread_data;

    /* Any thread may touch this data, but the lock must be held */
    struct {
        struct aws_mutex lock;

    } synced_data;
};

struct aws_h2_stream;

AWS_EXTERN_C_BEGIN

AWS_HTTP_API
const char *aws_h2_stream_state_to_str(enum aws_h2_stream_state state);

AWS_HTTP_API
struct aws_h2_stream *aws_h2_stream_new_request(
    struct aws_http_connection *client_connection,
    const struct aws_http_make_request_options *options);

AWS_HTTP_API
int aws_h2_stream_handle_frame(struct aws_h2_stream *stream, struct aws_h2_frame_decoder *decoder);

AWS_EXTERN_C_END

#endif /* AWS_HTTP_H2_STREAM_H */<|MERGE_RESOLUTION|>--- conflicted
+++ resolved
@@ -48,13 +48,8 @@
 struct aws_h2_stream {
     struct aws_http_stream base;
 
-<<<<<<< HEAD
-=======
-    uint32_t id;
-
     struct aws_linked_list_node node;
 
->>>>>>> 0eace8e1
     /* Only the event-loop thread may touch this data */
     struct {
         bool expects_continuation;
