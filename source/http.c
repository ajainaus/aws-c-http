/*
 * Copyright 2010-2018 Amazon.com, Inc. or its affiliates. All Rights Reserved.
 *
 * Licensed under the Apache License, Version 2.0 (the "License").
 * You may not use this file except in compliance with the License.
 * A copy of the License is located at
 *
 *  http://aws.amazon.com/apache2.0
 *
 * or in the "license" file accompanying this file. This file is distributed
 * on an "AS IS" BASIS, WITHOUT WARRANTIES OR CONDITIONS OF ANY KIND, either
 * express or implied. See the License for the specific language governing
 * permissions and limitations under the License.
 */

#include <aws/http/private/hpack.h>
#include <aws/http/private/http_impl.h>

#include <aws/common/hash_table.h>
#include <aws/io/logging.h>

#include <ctype.h>

#ifdef _MSC_VER
#    pragma warning(disable : 4311) /* 'type cast': pointer truncation from 'void *' to 'int' */
#else
#    pragma GCC diagnostic ignored "-Wpointer-to-int-cast"
#endif

#define AWS_DEFINE_ERROR_INFO_HTTP(CODE, STR) [(CODE)-0x0800] = AWS_DEFINE_ERROR_INFO(CODE, STR, "aws-c-http")

/* clang-format off */
static struct aws_error_info s_errors[] = {
    AWS_DEFINE_ERROR_INFO_HTTP(
        AWS_ERROR_HTTP_UNKNOWN,
        "Encountered an unknown error."),
    AWS_DEFINE_ERROR_INFO_HTTP(
        AWS_ERROR_HTTP_INVALID_HEADER_FIELD,
        "Invalid header field, including a forbidden header field."),
    AWS_DEFINE_ERROR_INFO_HTTP(
        AWS_ERROR_HTTP_INVALID_HEADER_NAME,
        "Invalid header name."),
    AWS_DEFINE_ERROR_INFO_HTTP(
        AWS_ERROR_HTTP_INVALID_HEADER_VALUE,
        "Invalid header value."),
    AWS_DEFINE_ERROR_INFO_HTTP(
        AWS_ERROR_HTTP_INVALID_METHOD,
        "Method is invalid."),
    AWS_DEFINE_ERROR_INFO_HTTP(
        AWS_ERROR_HTTP_INVALID_PATH,
        "Path is invalid."),
    AWS_DEFINE_ERROR_INFO_HTTP(
        AWS_ERROR_HTTP_INVALID_STATUS_CODE,
        "Status code is invalid."),
    AWS_DEFINE_ERROR_INFO_HTTP(
        AWS_ERROR_HTTP_MISSING_BODY_STREAM,
        "Given the provided headers (ex: Content-Length), a body is expected."),
    AWS_DEFINE_ERROR_INFO_HTTP(
        AWS_ERROR_HTTP_INVALID_BODY_STREAM,
        "A body stream provided, but the message does not allow body (ex: response for HEAD Request and 304 response)"),
    AWS_DEFINE_ERROR_INFO_HTTP(
        AWS_ERROR_HTTP_MISSING_BODY_HEADERS,
        "Missing headers (ex: Content-Length) required to send a body."),
    AWS_DEFINE_ERROR_INFO_HTTP(
        AWS_ERROR_HTTP_CONNECTION_CLOSED,
        "The connection has closed or is closing."),
    AWS_DEFINE_ERROR_INFO_HTTP(
        AWS_ERROR_HTTP_SWITCHED_PROTOCOLS,
        "The connection has switched protocols."),
    AWS_DEFINE_ERROR_INFO_HTTP(
        AWS_ERROR_HTTP_UNSUPPORTED_PROTOCOL,
        "An unsupported protocol was encountered."),
    AWS_DEFINE_ERROR_INFO_HTTP(
        AWS_ERROR_HTTP_REACTION_REQUIRED,
        "A necessary function was not invoked from a user callback."),
    AWS_DEFINE_ERROR_INFO_HTTP(
        AWS_ERROR_HTTP_DATA_NOT_AVAILABLE,
        "This data is not yet available."),
    AWS_DEFINE_ERROR_INFO_HTTP(
        AWS_ERROR_HTTP_OUTGOING_STREAM_LENGTH_INCORRECT,
        "Amount of data streamed out does not match the previously declared length."),
    AWS_DEFINE_ERROR_INFO_HTTP(
        AWS_ERROR_HTTP_CALLBACK_FAILURE,
        "A callback has reported failure."),
    AWS_DEFINE_ERROR_INFO_HTTP(
        AWS_ERROR_HTTP_WEBSOCKET_UPGRADE_FAILURE,
        "Failed to upgrade HTTP connection to Websocket."),
    AWS_DEFINE_ERROR_INFO_HTTP(
        AWS_ERROR_HTTP_WEBSOCKET_CLOSE_FRAME_SENT,
        "Websocket has sent CLOSE frame, no more data will be sent."),
    AWS_DEFINE_ERROR_INFO_HTTP(
        AWS_ERROR_HTTP_WEBSOCKET_IS_MIDCHANNEL_HANDLER,
        "Operation cannot be performed because websocket has been converted to a midchannel handler."),
    AWS_DEFINE_ERROR_INFO_HTTP(
        AWS_ERROR_HTTP_CONNECTION_MANAGER_INVALID_STATE_FOR_ACQUIRE,
        "Acquire called after the connection manager's ref count has reached zero"),
    AWS_DEFINE_ERROR_INFO_HTTP(
        AWS_ERROR_HTTP_CONNECTION_MANAGER_VENDED_CONNECTION_UNDERFLOW,
        "Release called when the connection manager's vended connection count was zero"),
    AWS_DEFINE_ERROR_INFO_HTTP(
        AWS_ERROR_HTTP_SERVER_CLOSED,
        "The http server is closed, no more connections will be accepted"),
    AWS_DEFINE_ERROR_INFO_HTTP(
        AWS_ERROR_HTTP_PROXY_TLS_CONNECT_FAILED,
        "Proxy tls connection establishment failed because the CONNECT call failed"),
    AWS_DEFINE_ERROR_INFO_HTTP(
        AWS_ERROR_HTTP_CONNECTION_MANAGER_SHUTTING_DOWN,
        "Connection acquisition failed because connection manager is shutting down"),
    AWS_DEFINE_ERROR_INFO_HTTP(
<<<<<<< HEAD
        AWS_ERROR_HTTP_CHANNEL_THROUGHPUT_FAILURE,
        "Http connection channel shut down due to failure to meet throughput minimum"),
=======
        AWS_ERROR_HTTP_PROTOCOL_ERROR,
        "Protocol rules violated by API call or peer"),
    AWS_DEFINE_ERROR_INFO_HTTP(
        AWS_ERROR_HTTP_STREAM_CLOSED,
        "Received frame on a closed stream"),
>>>>>>> 902896f5
};
/* clang-format on */

static struct aws_error_info_list s_error_list = {
    .error_list = s_errors,
    .count = AWS_ARRAY_SIZE(s_errors),
};

static struct aws_log_subject_info s_log_subject_infos[] = {
    DEFINE_LOG_SUBJECT_INFO(AWS_LS_HTTP_GENERAL, "http", "Misc HTTP logging"),
    DEFINE_LOG_SUBJECT_INFO(AWS_LS_HTTP_CONNECTION, "http-connection", "HTTP client or server connection"),
    DEFINE_LOG_SUBJECT_INFO(AWS_LS_HTTP_SERVER, "http-server", "HTTP server socket listening for incoming connections"),
    DEFINE_LOG_SUBJECT_INFO(AWS_LS_HTTP_STREAM, "http-stream", "HTTP request-response exchange"),
    DEFINE_LOG_SUBJECT_INFO(AWS_LS_HTTP_CONNECTION_MANAGER, "connection-manager", "HTTP connection manager"),
    DEFINE_LOG_SUBJECT_INFO(AWS_LS_HTTP_WEBSOCKET, "websocket", "Websocket"),
    DEFINE_LOG_SUBJECT_INFO(AWS_LS_HTTP_WEBSOCKET_SETUP, "websocket-setup", "Websocket setup"),
};

static struct aws_log_subject_info_list s_log_subject_list = {
    .subject_list = s_log_subject_infos,
    .count = AWS_ARRAY_SIZE(s_log_subject_infos),
};

/**
 * Given array of aws_byte_cursors, init hashtable where...
 * Key is aws_byte_cursor* (pointing into cursor from array) and comparisons are case-insensitive.
 * Value is the array index cast to a void*.
 */
static void s_init_str_to_enum_hash_table(
    struct aws_hash_table *table,
    struct aws_allocator *alloc,
    struct aws_byte_cursor *str_array,
    int start_index,
    int end_index,
    bool ignore_case) {

    int err = aws_hash_table_init(
        table,
        alloc,
        end_index - start_index,
        ignore_case ? aws_hash_byte_cursor_ptr_ignore_case : aws_hash_byte_cursor_ptr,
        (aws_hash_callback_eq_fn *)(ignore_case ? aws_byte_cursor_eq_ignore_case : aws_byte_cursor_eq),
        NULL,
        NULL);
    AWS_FATAL_ASSERT(!err);

    for (size_t i = start_index; i < (size_t)end_index; ++i) {
        int was_created;
        err = aws_hash_table_put(table, &str_array[i], (void *)i, &was_created);
        AWS_FATAL_ASSERT(!err && was_created);
    }
}

/**
 * Given key, get value from table initialized by s_init_str_to_enum_hash_table().
 * Returns -1 if key not found.
 */
static int s_find_in_str_to_enum_hash_table(const struct aws_hash_table *table, struct aws_byte_cursor *key) {
    struct aws_hash_element *elem;
    aws_hash_table_find(table, key, &elem);
    if (elem) {
        return (int)elem->value;
    }
    return -1;
}

/* METHODS */
static struct aws_hash_table s_method_str_to_enum;                         /* for string -> enum lookup */
static struct aws_byte_cursor s_method_enum_to_str[AWS_HTTP_METHOD_COUNT]; /* for enum -> string lookup */

static void s_methods_init(struct aws_allocator *alloc) {
    s_method_enum_to_str[AWS_HTTP_METHOD_GET] = aws_http_method_get;
    s_method_enum_to_str[AWS_HTTP_METHOD_HEAD] = aws_http_method_head;

    s_init_str_to_enum_hash_table(
        &s_method_str_to_enum,
        alloc,
        s_method_enum_to_str,
        AWS_HTTP_METHOD_UNKNOWN + 1,
        AWS_HTTP_METHOD_COUNT,
        false /* DO NOT ignore case of method */);
}

static void s_methods_clean_up(void) {
    aws_hash_table_clean_up(&s_method_str_to_enum);
}

enum aws_http_method aws_http_str_to_method(struct aws_byte_cursor cursor) {
    int method = s_find_in_str_to_enum_hash_table(&s_method_str_to_enum, &cursor);
    if (method >= 0) {
        return (enum aws_http_method)method;
    }
    return AWS_HTTP_METHOD_UNKNOWN;
}

/* VERSIONS */
static struct aws_byte_cursor s_version_enum_to_str[AWS_HTTP_HEADER_COUNT]; /* for enum -> string lookup */

static void s_versions_init(struct aws_allocator *alloc) {
    (void)alloc;
    s_version_enum_to_str[AWS_HTTP_VERSION_UNKNOWN] = aws_byte_cursor_from_c_str("Unknown");
    s_version_enum_to_str[AWS_HTTP_VERSION_1_0] = aws_byte_cursor_from_c_str("HTTP/1.0");
    s_version_enum_to_str[AWS_HTTP_VERSION_1_1] = aws_byte_cursor_from_c_str("HTTP/1.1");
    s_version_enum_to_str[AWS_HTTP_VERSION_2] = aws_byte_cursor_from_c_str("HTTP/2");
}

static void s_versions_clean_up(void) {}

struct aws_byte_cursor aws_http_version_to_str(enum aws_http_version version) {
    if (version < AWS_HTTP_VERSION_UNKNOWN || version >= AWS_HTTP_VERSION_COUNT) {
        version = AWS_HTTP_VERSION_UNKNOWN;
    }

    return s_version_enum_to_str[version];
}

/* HEADERS */
static struct aws_hash_table s_header_str_to_enum;                         /* for string -> enum lookup */
static struct aws_byte_cursor s_header_enum_to_str[AWS_HTTP_HEADER_COUNT]; /* for enum -> string lookup */

static void s_headers_init(struct aws_allocator *alloc) {
    s_header_enum_to_str[AWS_HTTP_HEADER_TRANSFER_ENCODING] = aws_byte_cursor_from_c_str("transfer-encoding");
    s_header_enum_to_str[AWS_HTTP_HEADER_CONTENT_LENGTH] = aws_byte_cursor_from_c_str("content-length");
    s_header_enum_to_str[AWS_HTTP_HEADER_EXPECT] = aws_byte_cursor_from_c_str("expect");

    s_init_str_to_enum_hash_table(
        &s_header_str_to_enum,
        alloc,
        s_header_enum_to_str,
        AWS_HTTP_HEADER_UNKNOWN + 1,
        AWS_HTTP_HEADER_COUNT,
        true /* ignore case */);
}

static void s_headers_clean_up(void) {
    aws_hash_table_clean_up(&s_header_str_to_enum);
}

enum aws_http_header_name aws_http_str_to_header_name(struct aws_byte_cursor cursor) {
    int header = s_find_in_str_to_enum_hash_table(&s_header_str_to_enum, &cursor);
    if (header >= 0) {
        return (enum aws_http_header_name)header;
    }
    return AWS_HTTP_HEADER_UNKNOWN;
}

/* STATUS */
const char *aws_http_status_text(int status_code) {
    /**
     * Data from Internet Assigned Numbers Authority (IANA):
     * https://www.iana.org/assignments/http-status-codes/http-status-codes.txt
     */
    switch (status_code) {
        case 100:
            return "Continue";
        case 101:
            return "Switching Protocols";
        case 102:
            return "Processing";
        case 103:
            return "Early Hints";
        case 200:
            return "OK";
        case 201:
            return "Created";
        case 202:
            return "Accepted";
        case 203:
            return "Non-Authoritative Information";
        case 204:
            return "No Content";
        case 205:
            return "Reset Content";
        case 206:
            return "Partial Content";
        case 207:
            return "Multi-Status";
        case 208:
            return "Already Reported";
        case 226:
            return "IM Used";
        case 300:
            return "Multiple Choices";
        case 301:
            return "Moved Permanently";
        case 302:
            return "Found";
        case 303:
            return "See Other";
        case 304:
            return "Not Modified";
        case 305:
            return "Use Proxy";
        case 307:
            return "Temporary Redirect";
        case 308:
            return "Permanent Redirect";
        case 400:
            return "Bad Request";
        case 401:
            return "Unauthorized";
        case 402:
            return "Payment Required";
        case 403:
            return "Forbidden";
        case 404:
            return "Not Found";
        case 405:
            return "Method Not Allowed";
        case 406:
            return "Not Acceptable";
        case 407:
            return "Proxy Authentication Required";
        case 408:
            return "Request Timeout";
        case 409:
            return "Conflict";
        case 410:
            return "Gone";
        case 411:
            return "Length Required";
        case 412:
            return "Precondition Failed";
        case 413:
            return "Payload Too Large";
        case 414:
            return "URI Too Long";
        case 415:
            return "Unsupported Media Type";
        case 416:
            return "Range Not Satisfiable";
        case 417:
            return "Expectation Failed";
        case 421:
            return "Misdirected Request";
        case 422:
            return "Unprocessable Entity";
        case 423:
            return "Locked";
        case 424:
            return "Failed Dependency";
        case 425:
            return "Too Early";
        case 426:
            return "Upgrade Required";
        case 428:
            return "Precondition Required";
        case 429:
            return "Too Many Requests";
        case 431:
            return "Request Header Fields Too Large";
        case 451:
            return "Unavailable For Legal Reasons";
        case 500:
            return "Internal Server Error";
        case 501:
            return "Not Implemented";
        case 502:
            return "Bad Gateway";
        case 503:
            return "Service Unavailable";
        case 504:
            return "Gateway Timeout";
        case 505:
            return "HTTP Version Not Supported";
        case 506:
            return "Variant Also Negotiates";
        case 507:
            return "Insufficient Storage";
        case 508:
            return "Loop Detected";
        case 510:
            return "Not Extended";
        case 511:
            return "Network Authentication Required";
        default:
            return "";
    }
}

static bool s_library_initialized = false;
void aws_http_library_init(struct aws_allocator *alloc) {
    if (s_library_initialized) {
        return;
    }
    s_library_initialized = true;

    aws_io_library_init(alloc);
    aws_register_error_info(&s_error_list);
    aws_register_log_subject_info_list(&s_log_subject_list);
    s_methods_init(alloc);
    s_headers_init(alloc);
    s_versions_init(alloc);
    aws_hpack_static_table_init(alloc);
}

void aws_http_library_clean_up(void) {
    if (!s_library_initialized) {
        return;
    }

    aws_unregister_error_info(&s_error_list);
    aws_unregister_log_subject_info_list(&s_log_subject_list);
    s_methods_clean_up();
    s_headers_clean_up();
    s_versions_clean_up();
    aws_hpack_static_table_clean_up();
    aws_io_library_clean_up();
}

void aws_http_fatal_assert_library_initialized() {
    if (!s_library_initialized) {
        AWS_LOGF_FATAL(
            AWS_LS_HTTP_GENERAL,
            "aws_http_library_init() must be called before using any functionality in aws-c-http.");

        AWS_FATAL_ASSERT(s_library_initialized);
    }
}

const struct aws_byte_cursor aws_http_method_get = AWS_BYTE_CUR_INIT_FROM_STRING_LITERAL("GET");
const struct aws_byte_cursor aws_http_method_head = AWS_BYTE_CUR_INIT_FROM_STRING_LITERAL("HEAD");
const struct aws_byte_cursor aws_http_method_post = AWS_BYTE_CUR_INIT_FROM_STRING_LITERAL("POST");
const struct aws_byte_cursor aws_http_method_put = AWS_BYTE_CUR_INIT_FROM_STRING_LITERAL("PUT");
const struct aws_byte_cursor aws_http_method_delete = AWS_BYTE_CUR_INIT_FROM_STRING_LITERAL("DELETE");
const struct aws_byte_cursor aws_http_method_connect = AWS_BYTE_CUR_INIT_FROM_STRING_LITERAL("CONNECT");
const struct aws_byte_cursor aws_http_method_options = AWS_BYTE_CUR_INIT_FROM_STRING_LITERAL("OPTIONS");<|MERGE_RESOLUTION|>--- conflicted
+++ resolved
@@ -107,16 +107,14 @@
         AWS_ERROR_HTTP_CONNECTION_MANAGER_SHUTTING_DOWN,
         "Connection acquisition failed because connection manager is shutting down"),
     AWS_DEFINE_ERROR_INFO_HTTP(
-<<<<<<< HEAD
         AWS_ERROR_HTTP_CHANNEL_THROUGHPUT_FAILURE,
         "Http connection channel shut down due to failure to meet throughput minimum"),
-=======
+    AWS_DEFINE_ERROR_INFO_HTTP(
         AWS_ERROR_HTTP_PROTOCOL_ERROR,
         "Protocol rules violated by API call or peer"),
     AWS_DEFINE_ERROR_INFO_HTTP(
         AWS_ERROR_HTTP_STREAM_CLOSED,
         "Received frame on a closed stream"),
->>>>>>> 902896f5
 };
 /* clang-format on */
 
