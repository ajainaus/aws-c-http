/*
 * Copyright 2010-2018 Amazon.com, Inc. or its affiliates. All Rights Reserved.
 *
 * Licensed under the Apache License, Version 2.0 (the "License").
 * You may not use this file except in compliance with the License.
 * A copy of the License is located at
 *
 *  http://aws.amazon.com/apache2.0
 *
 * or in the "license" file accompanying this file. This file is distributed
 * on an "AS IS" BASIS, WITHOUT WARRANTIES OR CONDITIONS OF ANY KIND, either
 * express or implied. See the License for the specific language governing
 * permissions and limitations under the License.
 */

#include <aws/http/private/connection_impl.h>
#include <aws/http/private/connection_monitor.h>

#include <aws/http/private/h1_connection.h>
#include <aws/http/private/h2_connection.h>

#include <aws/http/private/proxy_impl.h>

#include <aws/common/hash_table.h>
#include <aws/common/mutex.h>
#include <aws/common/string.h>
#include <aws/http/request_response.h>
#include <aws/io/channel_bootstrap.h>
#include <aws/io/logging.h>
#include <aws/io/socket.h>
#include <aws/io/tls_channel_handler.h>

#if _MSC_VER
#    pragma warning(disable : 4204) /* non-constant aggregate initializer */
#endif

static struct aws_http_connection_system_vtable s_default_system_vtable = {
    .new_socket_channel = aws_client_bootstrap_new_socket_channel,
};

static const struct aws_http_connection_system_vtable *s_system_vtable_ptr = &s_default_system_vtable;

void aws_http_connection_set_system_vtable(const struct aws_http_connection_system_vtable *system_vtable) {
    s_system_vtable_ptr = system_vtable;
}

AWS_STATIC_STRING_FROM_LITERAL(s_alpn_protocol_http_1_1, "http/1.1");
AWS_STATIC_STRING_FROM_LITERAL(s_alpn_protocol_http_2, "h2");

struct aws_http_server {
    struct aws_allocator *alloc;
    struct aws_server_bootstrap *bootstrap;
    bool is_using_tls;
    bool manual_window_management;
    size_t initial_window_size;
    void *user_data;
    aws_http_server_on_incoming_connection_fn *on_incoming_connection;
    aws_http_server_on_destroy_fn *on_destroy_complete;
    struct aws_socket *socket;

    /* Any thread may touch this data, but the lock must be held */
    struct {
        struct aws_mutex lock;
        bool is_shutting_down;
        struct aws_hash_table channel_to_connection_map;
    } synced_data;
};

static void s_server_lock_synced_data(struct aws_http_server *server) {
    int err = aws_mutex_lock(&server->synced_data.lock);
    AWS_ASSERT(!err);
    (void)err;
}

static void s_server_unlock_synced_data(struct aws_http_server *server) {
    int err = aws_mutex_unlock(&server->synced_data.lock);
    AWS_ASSERT(!err);
    (void)err;
}

/* Determine the http-version, create appropriate type of connection, and insert it into the channel. */
static struct aws_http_connection *s_connection_new(
    struct aws_allocator *alloc,
    struct aws_channel *channel,
    bool is_server,
    bool is_using_tls,
    bool manual_window_management,
    size_t initial_window_size,
    const struct aws_http2_connection_options *http2_options) {

    struct aws_channel_slot *connection_slot = NULL;
    struct aws_http_connection *connection = NULL;

    /* Create slot for connection. */
    connection_slot = aws_channel_slot_new(channel);
    if (!connection_slot) {
        AWS_LOGF_ERROR(
            AWS_LS_HTTP_CONNECTION,
            "static: Failed to create slot in channel %p, error %d (%s).",
            (void *)channel,
            aws_last_error(),
            aws_error_name(aws_last_error()));

        goto error;
    }

    int err = aws_channel_slot_insert_end(channel, connection_slot);
    if (err) {
        AWS_LOGF_ERROR(
            AWS_LS_HTTP_CONNECTION,
            "static: Failed to insert slot into channel %p, error %d (%s).",
            (void *)channel,
            aws_last_error(),
            aws_error_name(aws_last_error()));
        goto error;
    }

    /* Determine HTTP version */
    enum aws_http_version version = AWS_HTTP_VERSION_1_1;

    if (is_using_tls) {
        /* Query TLS channel handler (immediately to left in the channel) for negotiated ALPN protocol */
        if (!connection_slot->adj_left || !connection_slot->adj_left->handler) {
            aws_raise_error(AWS_ERROR_INVALID_STATE);
            AWS_LOGF_ERROR(
                AWS_LS_HTTP_CONNECTION, "static: Failed to find TLS handler in channel %p.", (void *)channel);
            goto error;
        }

        struct aws_channel_slot *tls_slot = connection_slot->adj_left;
        struct aws_channel_handler *tls_handler = tls_slot->handler;
        struct aws_byte_buf protocol = aws_tls_handler_protocol(tls_handler);
        if (protocol.len) {
            if (aws_string_eq_byte_buf(s_alpn_protocol_http_1_1, &protocol)) {
                version = AWS_HTTP_VERSION_1_1;
            } else if (aws_string_eq_byte_buf(s_alpn_protocol_http_2, &protocol)) {
                version = AWS_HTTP_VERSION_2;
            } else {
                AWS_LOGF_WARN(AWS_LS_HTTP_CONNECTION, "static: Unrecognized ALPN protocol. Assuming HTTP/1.1");
                AWS_LOGF_DEBUG(
                    AWS_LS_HTTP_CONNECTION, "static: Unrecognized ALPN protocol " PRInSTR, AWS_BYTE_BUF_PRI(protocol));

                version = AWS_HTTP_VERSION_1_1;
            }
        }
    }

    /* Create connection/handler */
    switch (version) {
        case AWS_HTTP_VERSION_1_1:
            if (is_server) {
                connection =
                    aws_http_connection_new_http1_1_server(alloc, manual_window_management, initial_window_size);
            } else {
                connection =
                    aws_http_connection_new_http1_1_client(alloc, manual_window_management, initial_window_size);
            }
            break;
        case AWS_HTTP_VERSION_2:
            if (is_server) {
                connection = aws_http_connection_new_http2_server(alloc, manual_window_management, http2_options);
            } else {
                connection = aws_http_connection_new_http2_client(alloc, manual_window_management, http2_options);
            }
            break;
        default:
            AWS_LOGF_ERROR(
                AWS_LS_HTTP_CONNECTION,
                "static: Unsupported version " PRInSTR,
                AWS_BYTE_CURSOR_PRI(aws_http_version_to_str(version)));

            aws_raise_error(AWS_ERROR_HTTP_UNSUPPORTED_PROTOCOL);
            goto error;
    }

    if (!connection) {
        AWS_LOGF_ERROR(
            AWS_LS_HTTP_CONNECTION,
            "static: Failed to create " PRInSTR " %s connection object, error %d (%s).",
            AWS_BYTE_CURSOR_PRI(aws_http_version_to_str(version)),
            is_server ? "server" : "client",
            aws_last_error(),
            aws_error_name(aws_last_error()));

        goto error;
    }

    /* Connect handler and slot */
    err = aws_channel_slot_set_handler(connection_slot, &connection->channel_handler);
    if (err) {
        AWS_LOGF_ERROR(
            AWS_LS_HTTP_CONNECTION,
            "static: Failed to setting HTTP handler into slot on channel %p, error %d (%s).",
            (void *)channel,
            aws_last_error(),
            aws_error_name(aws_last_error()));

        goto error;
    }

    /* Success! Inform connection that installation is complete */
    connection->vtable->on_channel_handler_installed(&connection->channel_handler, connection_slot);

    return connection;

error:
    if (connection_slot) {
        if (!connection_slot->handler && connection) {
            aws_channel_handler_destroy(&connection->channel_handler);
        }

        aws_channel_slot_remove(connection_slot);
    }

    return NULL;
}

void aws_http_connection_close(struct aws_http_connection *connection) {
    AWS_ASSERT(connection);
    connection->vtable->close(connection);
}

bool aws_http_connection_is_open(const struct aws_http_connection *connection) {
    AWS_ASSERT(connection);
    return connection->vtable->is_open(connection);
}

bool aws_http_connection_is_client(const struct aws_http_connection *connection) {
    return connection->client_data;
}

bool aws_http_connection_is_server(const struct aws_http_connection *connection) {
    return connection->server_data;
}

<<<<<<< HEAD
static int s_check_http2_connection(struct aws_http_connection *http2_connection) {
=======
void aws_http_connection_update_window(struct aws_http_connection *connection, size_t increment_size) {
    AWS_ASSERT(connection);
    connection->vtable->update_window(connection, increment_size);
}

static int s_check_http2_connection(const struct aws_http_connection *http2_connection) {
>>>>>>> 51cd0174
    if (http2_connection->http_version == AWS_HTTP_VERSION_2) {
        return AWS_OP_SUCCESS;
    } else {
        AWS_LOGF_WARN(
            AWS_LS_HTTP_CONNECTION,
            "id=%p: HTTP/2 connection only function invoked on connection with other protocol, ignoring call.",
            (void *)http2_connection);
        return aws_raise_error(AWS_ERROR_INVALID_STATE);
    }
}

int aws_http2_connection_update_window(struct aws_http_connection *http2_connection, size_t increment_size) {
    AWS_ASSERT(http2_connection);
    if (s_check_http2_connection(http2_connection)) {
        return AWS_OP_ERR;
    }
    return http2_connection->vtable->h2_update_window(http2_connection, increment_size);
}

int aws_http2_connection_change_settings(
    struct aws_http_connection *http2_connection,
    const struct aws_http2_setting *settings_array,
    size_t num_settings,
    aws_http2_on_change_settings_complete_fn *on_completed,
    void *user_data) {
    AWS_ASSERT(http2_connection);
    AWS_PRECONDITION(http2_connection->vtable);
    if (s_check_http2_connection(http2_connection)) {
        return AWS_OP_ERR;
    }
    return http2_connection->vtable->change_settings(
        http2_connection, settings_array, num_settings, on_completed, user_data);
}

int aws_http2_connection_ping(
    struct aws_http_connection *http2_connection,
    const struct aws_byte_cursor *optional_opaque_data,
    aws_http2_on_ping_complete_fn *on_ack,
    void *user_data) {
    AWS_ASSERT(http2_connection);
    AWS_PRECONDITION(http2_connection->vtable);
    if (s_check_http2_connection(http2_connection)) {
        return AWS_OP_ERR;
    }
    return http2_connection->vtable->send_ping(http2_connection, optional_opaque_data, on_ack, user_data);
}

int aws_http2_connection_send_goaway(
    struct aws_http_connection *http2_connection,
    uint32_t http2_error,
    bool allow_more_streams,
    const struct aws_byte_cursor *optional_debug_data) {
    AWS_ASSERT(http2_connection);
    AWS_PRECONDITION(http2_connection->vtable);
    if (s_check_http2_connection(http2_connection)) {
        return AWS_OP_ERR;
    }
    return http2_connection->vtable->send_goaway(
        http2_connection, http2_error, allow_more_streams, optional_debug_data);
}

int aws_http2_connection_get_sent_goaway(
    struct aws_http_connection *http2_connection,
    uint32_t *out_http2_error,
    uint32_t *out_last_stream_id) {
    AWS_ASSERT(http2_connection);
    AWS_PRECONDITION(out_http2_error);
    AWS_PRECONDITION(out_last_stream_id);
    AWS_PRECONDITION(http2_connection->vtable);
    if (s_check_http2_connection(http2_connection)) {
        return AWS_OP_ERR;
    }
    return http2_connection->vtable->get_sent_goaway(http2_connection, out_http2_error, out_last_stream_id);
}

int aws_http2_connection_get_received_goaway(
    struct aws_http_connection *http2_connection,
    uint32_t *out_http2_error,
    uint32_t *out_last_stream_id) {
    AWS_ASSERT(http2_connection);
    AWS_PRECONDITION(out_http2_error);
    AWS_PRECONDITION(out_last_stream_id);
    AWS_PRECONDITION(http2_connection->vtable);
    if (s_check_http2_connection(http2_connection)) {
        return AWS_OP_ERR;
    }
    return http2_connection->vtable->get_received_goaway(http2_connection, out_http2_error, out_last_stream_id);
}

int aws_http2_connection_get_local_settings(
    const struct aws_http_connection *http2_connection,
    struct aws_http2_setting out_settings[AWS_HTTP2_SETTINGS_COUNT]) {
    AWS_ASSERT(http2_connection);
    AWS_PRECONDITION(http2_connection->vtable);
    if (s_check_http2_connection(http2_connection)) {
        return AWS_OP_ERR;
    }
    http2_connection->vtable->get_local_settings(http2_connection, out_settings);
    return AWS_OP_SUCCESS;
}

int aws_http2_connection_get_remote_settings(
    const struct aws_http_connection *http2_connection,
    struct aws_http2_setting out_settings[AWS_HTTP2_SETTINGS_COUNT]) {
    AWS_ASSERT(http2_connection);
    AWS_PRECONDITION(http2_connection->vtable);
    if (s_check_http2_connection(http2_connection)) {
        return AWS_OP_ERR;
    }
    http2_connection->vtable->get_remote_settings(http2_connection, out_settings);
    return AWS_OP_SUCCESS;
}

struct aws_channel *aws_http_connection_get_channel(struct aws_http_connection *connection) {
    AWS_ASSERT(connection);
    return connection->channel_slot->channel;
}

void aws_http_connection_acquire(struct aws_http_connection *connection) {
    AWS_ASSERT(connection);
    aws_atomic_fetch_add(&connection->refcount, 1);
}

void aws_http_connection_release(struct aws_http_connection *connection) {
    AWS_ASSERT(connection);
    size_t prev_refcount = aws_atomic_fetch_sub(&connection->refcount, 1);
    if (prev_refcount == 1) {
        AWS_LOGF_TRACE(
            AWS_LS_HTTP_CONNECTION,
            "id=%p: Final connection refcount released, shut down if necessary.",
            (void *)connection);

        /* Channel might already be shut down, but make sure */
        aws_channel_shutdown(connection->channel_slot->channel, AWS_ERROR_SUCCESS);

        /* When the channel's refcount reaches 0, it destroys its slots/handlers, which will destroy the connection */
        aws_channel_release_hold(connection->channel_slot->channel);
    } else {
        AWS_ASSERT(prev_refcount != 0);
        AWS_LOGF_TRACE(
            AWS_LS_HTTP_CONNECTION,
            "id=%p: Connection refcount released, %zu remaining.",
            (void *)connection,
            prev_refcount - 1);
    }
}

/* At this point, the server bootstrapper has accepted an incoming connection from a client and set up a channel.
 * Now we need to create an aws_http_connection and insert it into the channel as a channel-handler.
 * Note: Be careful not to access server->socket until lock is acquired to avoid race conditions */
static void s_server_bootstrap_on_accept_channel_setup(
    struct aws_server_bootstrap *bootstrap,
    int error_code,
    struct aws_channel *channel,
    void *user_data) {

    (void)bootstrap;
    AWS_ASSERT(user_data);
    struct aws_http_server *server = user_data;
    bool user_cb_invoked = false;
    struct aws_http_connection *connection = NULL;
    if (error_code) {
        AWS_LOGF_ERROR(
            AWS_LS_HTTP_SERVER,
            "%p: Incoming connection failed with error code %d (%s)",
            (void *)server,
            error_code,
            aws_error_name(error_code));

        goto error;
    }
    /* Create connection */
    connection = s_connection_new(
        server->alloc,
        channel,
        true,
        server->is_using_tls,
        server->manual_window_management,
        server->initial_window_size,
        NULL /*http2_connection_options*/);
    if (!connection) {
        AWS_LOGF_ERROR(
            AWS_LS_HTTP_SERVER,
            "%p: Failed to create connection object, error %d (%s).",
            (void *)server,
            aws_last_error(),
            aws_error_name(aws_last_error()));

        goto error;
    }

    int put_err = 0;
    /* BEGIN CRITICAL SECTION */
    s_server_lock_synced_data(server);
    if (server->synced_data.is_shutting_down) {
        error_code = AWS_ERROR_HTTP_CONNECTION_CLOSED;
    }
    if (!error_code) {
        put_err = aws_hash_table_put(&server->synced_data.channel_to_connection_map, channel, connection, NULL);
    }
    s_server_unlock_synced_data(server);
    /* END CRITICAL SECTION */
    if (error_code) {
        AWS_LOGF_ERROR(
            AWS_ERROR_HTTP_SERVER_CLOSED,
            "id=%p: Incoming connection failed. The server is shutting down.",
            (void *)server);
        goto error;
    }

    if (put_err) {
        AWS_LOGF_ERROR(
            AWS_LS_HTTP_SERVER,
            "%p: %s:%d: Failed to store connection object, error %d (%s).",
            (void *)server,
            server->socket->local_endpoint.address,
            server->socket->local_endpoint.port,
            aws_last_error(),
            aws_error_name(aws_last_error()));

        goto error;
    }

    /* Tell user of successful connection. */
    AWS_LOGF_INFO(
        AWS_LS_HTTP_CONNECTION,
        "id=%p: " PRInSTR " server connection established at %p %s:%d.",
        (void *)connection,
        AWS_BYTE_CURSOR_PRI(aws_http_version_to_str(connection->http_version)),
        (void *)server,
        server->socket->local_endpoint.address,
        server->socket->local_endpoint.port);

    server->on_incoming_connection(server, connection, AWS_ERROR_SUCCESS, server->user_data);
    user_cb_invoked = true;

    /* If user failed to configure the server during callback, shut down the channel. */
    if (!connection->server_data->on_incoming_request) {
        AWS_LOGF_ERROR(
            AWS_LS_HTTP_CONNECTION,
            "id=%p: Caller failed to invoke aws_http_connection_configure_server() during on_incoming_connection "
            "callback, closing connection.",
            (void *)connection);

        aws_raise_error(AWS_ERROR_HTTP_REACTION_REQUIRED);
        goto error;
    }
    return;

error:

    if (!error_code) {
        error_code = aws_last_error();
    }

    if (!user_cb_invoked) {
        server->on_incoming_connection(server, NULL, error_code, server->user_data);
    }

    if (channel) {
        aws_channel_shutdown(channel, error_code);
    }

    if (connection) {
        /* release the ref count for the user side */
        aws_http_connection_release(connection);
    }
}

/* clean the server memory up */
static void s_http_server_clean_up(struct aws_http_server *server) {
    if (!server) {
        return;
    }
    /* invoke the user callback */
    if (server->on_destroy_complete) {
        server->on_destroy_complete(server->user_data);
    }
    aws_hash_table_clean_up(&server->synced_data.channel_to_connection_map);
    aws_mutex_clean_up(&server->synced_data.lock);
    aws_mem_release(server->alloc, server);
}

/* At this point, the channel for a server connection has completed shutdown, but hasn't been destroyed yet. */
static void s_server_bootstrap_on_accept_channel_shutdown(
    struct aws_server_bootstrap *bootstrap,
    int error_code,
    struct aws_channel *channel,
    void *user_data) {

    (void)bootstrap;
    AWS_ASSERT(user_data);
    struct aws_http_server *server = user_data;

    /* Figure out which connection this was, and remove that entry from the map.
     * It won't be in the map if something went wrong while setting up the connection. */
    struct aws_hash_element map_elem;
    int was_present;

    /* BEGIN CRITICAL SECTION */
    s_server_lock_synced_data(server);
    int remove_err =
        aws_hash_table_remove(&server->synced_data.channel_to_connection_map, channel, &map_elem, &was_present);
    s_server_unlock_synced_data(server);
    /* END CRITICAL SECTION */

    if (!remove_err && was_present) {
        struct aws_http_connection *connection = map_elem.value;
        AWS_LOGF_INFO(AWS_LS_HTTP_CONNECTION, "id=%p: Server connection shut down.", (void *)connection);
        /* Tell user about shutdown */
        if (connection->server_data->on_shutdown) {
            connection->server_data->on_shutdown(connection, error_code, connection->user_data);
        }
    }
}

/* the server listener has finished the destroy process, no existing connections
 * finally safe to clean the server up */
static void s_server_bootstrap_on_server_listener_destroy(struct aws_server_bootstrap *bootstrap, void *user_data) {
    (void)bootstrap;
    AWS_ASSERT(user_data);
    struct aws_http_server *server = user_data;
    s_http_server_clean_up(server);
}

struct aws_http_server *aws_http_server_new(const struct aws_http_server_options *options) {
    aws_http_fatal_assert_library_initialized();

    struct aws_http_server *server = NULL;

    if (!options || options->self_size == 0 || !options->allocator || !options->bootstrap || !options->socket_options ||
        !options->on_incoming_connection || !options->endpoint) {

        AWS_LOGF_ERROR(AWS_LS_HTTP_SERVER, "static: Invalid options, cannot create server.");
        aws_raise_error(AWS_ERROR_INVALID_ARGUMENT);
        /* nothing to clean up */
        return NULL;
    }

    server = aws_mem_calloc(options->allocator, 1, sizeof(struct aws_http_server));
    if (!server) {
        /* nothing to clean up */
        return NULL;
    }

    server->alloc = options->allocator;
    server->bootstrap = options->bootstrap;
    server->is_using_tls = options->tls_options != NULL;
    server->initial_window_size = options->initial_window_size;
    server->user_data = options->server_user_data;
    server->on_incoming_connection = options->on_incoming_connection;
    server->on_destroy_complete = options->on_destroy_complete;
    server->manual_window_management = options->manual_window_management;

    int err = aws_mutex_init(&server->synced_data.lock);
    if (err) {
        AWS_LOGF_ERROR(
            AWS_LS_HTTP_SERVER, "static: Failed to initialize mutex, error %d (%s).", err, aws_error_name(err));
        goto mutex_error;
    }
    err = aws_hash_table_init(
        &server->synced_data.channel_to_connection_map, server->alloc, 16, aws_hash_ptr, aws_ptr_eq, NULL, NULL);
    if (err) {
        AWS_LOGF_ERROR(
            AWS_LS_HTTP_SERVER,
            "static: Cannot create server, error %d (%s).",
            aws_last_error(),
            aws_error_name(aws_last_error()));
        goto hash_table_error;
    }
    /* Protect against callbacks firing before server->socket is set */
    s_server_lock_synced_data(server);
    if (options->tls_options) {
        server->is_using_tls = true;
    }

    struct aws_server_socket_channel_bootstrap_options bootstrap_options = {
        .enable_read_back_pressure = options->manual_window_management,
        .tls_options = options->tls_options,
        .bootstrap = options->bootstrap,
        .socket_options = options->socket_options,
        .incoming_callback = s_server_bootstrap_on_accept_channel_setup,
        .shutdown_callback = s_server_bootstrap_on_accept_channel_shutdown,
        .destroy_callback = s_server_bootstrap_on_server_listener_destroy,
        .host_name = options->endpoint->address,
        .port = options->endpoint->port,
        .user_data = server,
    };

    server->socket = aws_server_bootstrap_new_socket_listener(&bootstrap_options);

    s_server_unlock_synced_data(server);

    if (!server->socket) {
        AWS_LOGF_ERROR(
            AWS_LS_HTTP_SERVER,
            "static: Failed creating new socket listener, error %d (%s). Cannot create server.",
            aws_last_error(),
            aws_error_name(aws_last_error()));

        goto socket_error;
    }

    AWS_LOGF_INFO(
        AWS_LS_HTTP_SERVER,
        "%p %s:%d: Server setup complete, listening for incoming connections.",
        (void *)server,
        server->socket->local_endpoint.address,
        server->socket->local_endpoint.port);

    return server;

socket_error:
    aws_hash_table_clean_up(&server->synced_data.channel_to_connection_map);
hash_table_error:
    aws_mutex_clean_up(&server->synced_data.lock);
mutex_error:
    aws_mem_release(server->alloc, server);
    return NULL;
}

void aws_http_server_release(struct aws_http_server *server) {
    if (!server) {
        return;
    }
    bool already_shutting_down = false;
    /* BEGIN CRITICAL SECTION */
    s_server_lock_synced_data(server);
    if (server->synced_data.is_shutting_down) {
        already_shutting_down = true;
    } else {
        server->synced_data.is_shutting_down = true;
    }
    if (!already_shutting_down) {
        /* shutdown all existing channels */
        for (struct aws_hash_iter iter = aws_hash_iter_begin(&server->synced_data.channel_to_connection_map);
             !aws_hash_iter_done(&iter);
             aws_hash_iter_next(&iter)) {
            struct aws_channel *channel = (struct aws_channel *)iter.element.key;
            aws_channel_shutdown(channel, AWS_ERROR_HTTP_CONNECTION_CLOSED);
        }
    }
    s_server_unlock_synced_data(server);
    /* END CRITICAL SECTION */

    if (already_shutting_down) {
        /* The service is already shutting down, not shutting it down again */
        AWS_LOGF_TRACE(AWS_LS_HTTP_SERVER, "id=%p: The server is already shutting down", (void *)server);
        return;
    }

    /* stop listening, clean up the socket, after all existing connections finish shutting down, the
     * s_server_bootstrap_on_server_listener_destroy will be invoked, clean up of the server will be there */
    AWS_LOGF_INFO(
        AWS_LS_HTTP_SERVER,
        "%p %s:%d: Shutting down the server.",
        (void *)server,
        server->socket->local_endpoint.address,
        server->socket->local_endpoint.port);

    aws_server_bootstrap_destroy_socket_listener(server->bootstrap, server->socket);

    /* wait for connections to finish shutting down
     * clean up will be called from eventloop */
}

/* At this point, the channel bootstrapper has established a connection to the server and set up a channel.
 * Now we need to create the aws_http_connection and insert it into the channel as a channel-handler. */
static void s_client_bootstrap_on_channel_setup(
    struct aws_client_bootstrap *channel_bootstrap,
    int error_code,
    struct aws_channel *channel,
    void *user_data) {

    (void)channel_bootstrap;
    AWS_ASSERT(user_data);
    struct aws_http_client_bootstrap *http_bootstrap = user_data;

    /* Contract for setup callbacks is: channel is NULL if error_code is non-zero. */
    AWS_FATAL_ASSERT((error_code != 0) == (channel == NULL));

    if (error_code) {
        AWS_LOGF_ERROR(
            AWS_LS_HTTP_CONNECTION,
            "static: Client connection failed with error %d (%s).",
            error_code,
            aws_error_name(error_code));

        /* Immediately tell user of failed connection.
         * No channel exists, so there will be no channel_shutdown callback. */
        http_bootstrap->on_setup(NULL, error_code, http_bootstrap->user_data);

        /* Clean up the http_bootstrap, it has no more work to do. */
        aws_mem_release(http_bootstrap->alloc, http_bootstrap);
        return;
    }

    AWS_LOGF_TRACE(AWS_LS_HTTP_CONNECTION, "static: Socket connected, creating client connection object.");

    http_bootstrap->connection = s_connection_new(
        http_bootstrap->alloc,
        channel,
        false,
        http_bootstrap->is_using_tls,
        http_bootstrap->manual_window_management,
        http_bootstrap->initial_window_size,
        &http_bootstrap->http2_options);
    if (!http_bootstrap->connection) {
        AWS_LOGF_ERROR(
            AWS_LS_HTTP_CONNECTION,
            "static: Failed to create the client connection object, error %d (%s).",
            aws_last_error(),
            aws_error_name(aws_last_error()));

        goto error;
    }

    if (aws_http_connection_monitoring_options_is_valid(&http_bootstrap->monitoring_options)) {
        /*
         * On creation we validate monitoring options, if they exist, and fail if they're not
         * valid.  So at this point, is_valid() functions as an is-monitoring-on? check.  A false
         * value here is not an error, it's just not enabled.
         */
        struct aws_crt_statistics_handler *http_connection_monitor =
            aws_crt_statistics_handler_new_http_connection_monitor(
                http_bootstrap->alloc, &http_bootstrap->monitoring_options);
        if (http_connection_monitor == NULL) {
            goto error;
        }

        aws_channel_set_statistics_handler(channel, http_connection_monitor);
    }

    http_bootstrap->connection->proxy_request_transform = http_bootstrap->proxy_request_transform;
    http_bootstrap->connection->user_data = http_bootstrap->user_data;

    AWS_LOGF_INFO(
        AWS_LS_HTTP_CONNECTION,
        "id=%p: " PRInSTR " client connection established.",
        (void *)http_bootstrap->connection,
        AWS_BYTE_CURSOR_PRI(aws_http_version_to_str(http_bootstrap->connection->http_version)));

    /* Tell user of successful connection.
     * Then clear the on_setup callback so that we know it's been called */
    http_bootstrap->on_setup(http_bootstrap->connection, AWS_ERROR_SUCCESS, http_bootstrap->user_data);
    http_bootstrap->on_setup = NULL;

    return;

error:
    /* Something went wrong. Invoke channel shutdown. Then wait for channel shutdown to complete
     * before informing the user that setup failed and cleaning up the http_bootstrap.*/
    aws_channel_shutdown(channel, aws_last_error());
}

/* At this point, the channel for a client connection has completed its shutdown */
static void s_client_bootstrap_on_channel_shutdown(
    struct aws_client_bootstrap *channel_bootstrap,
    int error_code,
    struct aws_channel *channel,
    void *user_data) {

    (void)channel_bootstrap;
    (void)channel;

    AWS_ASSERT(user_data);
    struct aws_http_client_bootstrap *http_bootstrap = user_data;

    /* If on_setup hasn't been called yet, inform user of failed setup.
     * If on_setup was already called, inform user that it's shut down now. */
    if (http_bootstrap->on_setup) {
        /* make super duper sure that failed setup receives a non-zero error_code */
        if (error_code == 0) {
            error_code = AWS_ERROR_UNKNOWN;
        }

        AWS_LOGF_ERROR(
            AWS_LS_HTTP_CONNECTION,
            "static: Client setup failed with error %d (%s).",
            error_code,
            aws_error_name(error_code));

        http_bootstrap->on_setup(NULL, error_code, http_bootstrap->user_data);

    } else if (http_bootstrap->on_shutdown) {
        AWS_LOGF_INFO(
            AWS_LS_HTTP_CONNECTION,
            "%p: Client shutdown completed with error %d (%s).",
            (void *)http_bootstrap->connection,
            error_code,
            aws_error_name(error_code));

        http_bootstrap->on_shutdown(http_bootstrap->connection, error_code, http_bootstrap->user_data);
    }

    /* Clean up bootstrapper */
    aws_mem_release(http_bootstrap->alloc, http_bootstrap);
}

int aws_http_client_connect_internal(
    const struct aws_http_client_connection_options *options,
    aws_http_proxy_request_transform_fn *proxy_request_transform) {

    AWS_FATAL_ASSERT(options->proxy_options == NULL);

    struct aws_http_client_bootstrap *http_bootstrap = NULL;
    struct aws_string *host_name = NULL;
    int err = 0;
    struct aws_http2_connection_options http2_options = AWS_HTTP2_CONNECTION_OPTIONS_INIT;
    if (options->http2_options) {
        http2_options = *options->http2_options;
    }

    if (!options || options->self_size == 0 || !options->allocator || !options->bootstrap ||
        options->host_name.len == 0 || !options->socket_options || !options->on_setup ||
        (http2_options.num_initial_settings && !http2_options.initial_settings_array)) {

        AWS_LOGF_ERROR(AWS_LS_HTTP_CONNECTION, "static: Invalid options, cannot create client connection.");
        aws_raise_error(AWS_ERROR_INVALID_ARGUMENT);
        goto error;
    }

    if (options->monitoring_options && !aws_http_connection_monitoring_options_is_valid(options->monitoring_options)) {
        AWS_LOGF_ERROR(AWS_LS_HTTP_CONNECTION, "static: invalid monitoring options");
        aws_raise_error(AWS_ERROR_INVALID_ARGUMENT);
        goto error;
    }

    /* bootstrap_new() functions requires a null-terminated c-str */
    host_name = aws_string_new_from_array(options->allocator, options->host_name.ptr, options->host_name.len);
    if (!host_name) {
        goto error;
    }

    struct aws_http2_setting *setting_array = NULL;
    if (!aws_mem_acquire_many(
            options->allocator,
            2,
            &http_bootstrap,
            sizeof(struct aws_http_client_bootstrap),
            &setting_array,
            http2_options.num_initial_settings * sizeof(struct aws_http2_setting))) {
        goto error;
    }

    http_bootstrap->alloc = options->allocator;
    http_bootstrap->is_using_tls = options->tls_options != NULL;
    http_bootstrap->manual_window_management = options->manual_window_management;
    http_bootstrap->initial_window_size = options->initial_window_size;
    http_bootstrap->user_data = options->user_data;
    http_bootstrap->on_setup = options->on_setup;
    http_bootstrap->on_shutdown = options->on_shutdown;
    http_bootstrap->proxy_request_transform = proxy_request_transform;
    http_bootstrap->http2_options = http2_options;

    /* keep a copy of the settings array if it's not NULL */
    if (http2_options.initial_settings_array) {
        memcpy(
            setting_array,
            http2_options.initial_settings_array,
            http2_options.num_initial_settings * sizeof(struct aws_http2_setting));
        http_bootstrap->http2_options.initial_settings_array = setting_array;
    }

    if (options->monitoring_options) {
        http_bootstrap->monitoring_options = *options->monitoring_options;
    }

    AWS_LOGF_TRACE(
        AWS_LS_HTTP_CONNECTION,
        "static: attempting to initialize a new client channel to %s:%d",
        aws_string_c_str(host_name),
        (int)options->port);

    struct aws_socket_channel_bootstrap_options channel_options = {
        .bootstrap = options->bootstrap,
        .host_name = aws_string_c_str(host_name),
        .port = options->port,
        .socket_options = options->socket_options,
        .tls_options = options->tls_options,
        .setup_callback = s_client_bootstrap_on_channel_setup,
        .shutdown_callback = s_client_bootstrap_on_channel_shutdown,
        .enable_read_back_pressure = options->manual_window_management,
        .user_data = http_bootstrap,
    };

    err = s_system_vtable_ptr->new_socket_channel(&channel_options);

    if (err) {
        AWS_LOGF_ERROR(
            AWS_LS_HTTP_CONNECTION,
            "static: Failed to initiate socket channel for new client connection, error %d (%s).",
            aws_last_error(),
            aws_error_name(aws_last_error()));

        goto error;
    }

    aws_string_destroy(host_name);
    return AWS_OP_SUCCESS;

error:
    if (http_bootstrap) {
        aws_mem_release(http_bootstrap->alloc, http_bootstrap);
    }

    if (host_name) {
        aws_string_destroy(host_name);
    }

    return AWS_OP_ERR;
}

int aws_http_client_connect(const struct aws_http_client_connection_options *options) {
    aws_http_fatal_assert_library_initialized();

    if (options->proxy_options != NULL) {
        return aws_http_client_connect_via_proxy(options);
    } else {
        return aws_http_client_connect_internal(options, NULL);
    }
}

enum aws_http_version aws_http_connection_get_version(const struct aws_http_connection *connection) {
    return connection->http_version;
}

int aws_http_connection_configure_server(
    struct aws_http_connection *connection,
    const struct aws_http_server_connection_options *options) {

    if (!connection || !options || !options->on_incoming_request) {
        AWS_LOGF_ERROR(AWS_LS_HTTP_CONNECTION, "id=%p: Invalid server configuration options.", (void *)connection);
        return aws_raise_error(AWS_ERROR_INVALID_ARGUMENT);
    }

    if (!connection->server_data) {
        AWS_LOGF_WARN(
            AWS_LS_HTTP_CONNECTION,
            "id=%p: Server-only function invoked on client, ignoring call.",
            (void *)connection);
        return aws_raise_error(AWS_ERROR_INVALID_STATE);
    }
    if (connection->server_data->on_incoming_request) {
        AWS_LOGF_WARN(
            AWS_LS_HTTP_CONNECTION, "id=%p: Connection is already configured, ignoring call.", (void *)connection);
        return aws_raise_error(AWS_ERROR_INVALID_STATE);
    }

    connection->user_data = options->connection_user_data;
    connection->server_data->on_incoming_request = options->on_incoming_request;
    connection->server_data->on_shutdown = options->on_shutdown;

    return AWS_OP_SUCCESS;
}

/* Stream IDs are only 31 bits [5.1.1] */
static const uint32_t MAX_STREAM_ID = UINT32_MAX >> 1;

uint32_t aws_http_connection_get_next_stream_id(struct aws_http_connection *connection) {

    uint32_t next_id = connection->next_stream_id;

    if (AWS_UNLIKELY(next_id > MAX_STREAM_ID)) {
        AWS_LOGF_INFO(AWS_LS_HTTP_CONNECTION, "id=%p: All available stream ids are gone", (void *)connection);

        next_id = 0;
        aws_raise_error(AWS_ERROR_HTTP_STREAM_IDS_EXHAUSTED);
    } else {
        connection->next_stream_id += 2;
    }

    return next_id;
}<|MERGE_RESOLUTION|>--- conflicted
+++ resolved
@@ -233,16 +233,7 @@
     return connection->server_data;
 }
 
-<<<<<<< HEAD
-static int s_check_http2_connection(struct aws_http_connection *http2_connection) {
-=======
-void aws_http_connection_update_window(struct aws_http_connection *connection, size_t increment_size) {
-    AWS_ASSERT(connection);
-    connection->vtable->update_window(connection, increment_size);
-}
-
 static int s_check_http2_connection(const struct aws_http_connection *http2_connection) {
->>>>>>> 51cd0174
     if (http2_connection->http_version == AWS_HTTP_VERSION_2) {
         return AWS_OP_SUCCESS;
     } else {
