/*
 * Copyright 2010-2018 Amazon.com, Inc. or its affiliates. All Rights Reserved.
 *
 * Licensed under the Apache License, Version 2.0 (the "License").
 * You may not use this file except in compliance with the License.
 * A copy of the License is located at
 *
 *  http://aws.amazon.com/apache2.0
 *
 * or in the "license" file accompanying this file. This file is distributed
 * on an "AS IS" BASIS, WITHOUT WARRANTIES OR CONDITIONS OF ANY KIND, either
 * express or implied. See the License for the specific language governing
 * permissions and limitations under the License.
 */

#include <aws/http/private/h2_connection.h>

#include <aws/http/private/h2_decoder.h>
#include <aws/http/private/h2_stream.h>
#include <aws/http/private/strutil.h>

#include <aws/common/clock.h>
#include <aws/common/logging.h>

#if _MSC_VER
#    pragma warning(disable : 4204) /* non-constant aggregate initializer */
#endif

#define CONNECTION_LOGF(level, connection, text, ...)                                                                  \
    AWS_LOGF_##level(AWS_LS_HTTP_CONNECTION, "id=%p: " text, (void *)(connection), __VA_ARGS__)
#define CONNECTION_LOG(level, connection, text) CONNECTION_LOGF(level, connection, "%s", text)

static int s_handler_process_read_message(
    struct aws_channel_handler *handler,
    struct aws_channel_slot *slot,
    struct aws_io_message *message);

static int s_handler_process_write_message(
    struct aws_channel_handler *handler,
    struct aws_channel_slot *slot,
    struct aws_io_message *message);

static int s_handler_increment_read_window(
    struct aws_channel_handler *handler,
    struct aws_channel_slot *slot,
    size_t size);

static int s_handler_shutdown(
    struct aws_channel_handler *handler,
    struct aws_channel_slot *slot,
    enum aws_channel_direction dir,
    int error_code,
    bool free_scarce_resources_immediately);

static size_t s_handler_initial_window_size(struct aws_channel_handler *handler);
static size_t s_handler_message_overhead(struct aws_channel_handler *handler);
static void s_handler_destroy(struct aws_channel_handler *handler);
static void s_handler_installed(struct aws_channel_handler *handler, struct aws_channel_slot *slot);
static struct aws_http_stream *s_connection_make_request(
    struct aws_http_connection *client_connection,
    const struct aws_http_make_request_options *options);
static void s_connection_close(struct aws_http_connection *connection_base);
static bool s_connection_is_open(const struct aws_http_connection *connection_base);
<<<<<<< HEAD
static int s_connection_update_window(struct aws_http_connection *connection_base, size_t increment_size);
=======
static bool s_connection_new_requests_allowed(const struct aws_http_connection *connection_base);
static void s_connection_update_window(struct aws_http_connection *connection_base, size_t increment_size);
>>>>>>> ea9a973a
static int s_connection_change_settings(
    struct aws_http_connection *connection_base,
    const struct aws_http2_setting *settings_array,
    size_t num_settings,
    aws_http2_on_change_settings_complete_fn *on_completed,
    void *user_data);
static int s_connection_send_ping(
    struct aws_http_connection *connection_base,
    const struct aws_byte_cursor *optional_opaque_data,
    aws_http2_on_ping_complete_fn *on_completed,
    void *user_data);
static int s_connection_send_goaway(
    struct aws_http_connection *connection_base,
    uint32_t http2_error,
    bool allow_more_streams,
    const struct aws_byte_cursor *optional_debug_data);
static int s_connection_get_sent_goaway(
    struct aws_http_connection *connection_base,
    uint32_t *out_http2_error,
    uint32_t *out_last_stream_id);
static int s_connection_get_received_goaway(
    struct aws_http_connection *connection_base,
    uint32_t *out_http2_error,
    uint32_t *out_last_stream_id);
static void s_connection_get_local_settings(
    const struct aws_http_connection *connection_base,
    struct aws_http2_setting out_settings[AWS_HTTP2_SETTINGS_COUNT]);
static void s_connection_get_remote_settings(
    const struct aws_http_connection *connection_base,
    struct aws_http2_setting out_settings[AWS_HTTP2_SETTINGS_COUNT]);

static void s_cross_thread_work_task(struct aws_channel_task *task, void *arg, enum aws_task_status status);
static void s_outgoing_frames_task(struct aws_channel_task *task, void *arg, enum aws_task_status status);
static int s_encode_outgoing_frames_queue(struct aws_h2_connection *connection, struct aws_byte_buf *output);
static int s_encode_data_from_outgoing_streams(struct aws_h2_connection *connection, struct aws_byte_buf *output);
static int s_record_closed_stream(
    struct aws_h2_connection *connection,
    uint32_t stream_id,
    enum aws_h2_stream_closed_when closed_when);
static void s_stream_complete(struct aws_h2_connection *connection, struct aws_h2_stream *stream, int error_code);
static void s_write_outgoing_frames(struct aws_h2_connection *connection, bool first_try);
static void s_finish_shutdown(struct aws_h2_connection *connection);
static void s_send_goaway(
    struct aws_h2_connection *connection,
    uint32_t h2_error_code,
    bool allow_more_streams,
    const struct aws_byte_cursor *optional_debug_data);
static struct aws_h2_pending_settings *s_new_pending_settings(
    struct aws_allocator *allocator,
    const struct aws_http2_setting *settings_array,
    size_t num_settings,
    aws_http2_on_change_settings_complete_fn *on_completed,
    void *user_data);

static struct aws_h2err s_decoder_on_headers_begin(uint32_t stream_id, void *userdata);
static struct aws_h2err s_decoder_on_headers_i(
    uint32_t stream_id,
    const struct aws_http_header *header,
    enum aws_http_header_name name_enum,
    enum aws_http_header_block block_type,
    void *userdata);
static struct aws_h2err s_decoder_on_headers_end(
    uint32_t stream_id,
    bool malformed,
    enum aws_http_header_block block_type,
    void *userdata);
static struct aws_h2err s_decoder_on_push_promise(uint32_t stream_id, uint32_t promised_stream_id, void *userdata);
static struct aws_h2err s_decoder_on_data_begin(
    uint32_t stream_id,
    uint32_t payload_len,
    bool end_stream,
    void *userdata);
static struct aws_h2err s_decoder_on_data_i(uint32_t stream_id, struct aws_byte_cursor data, void *userdata);
static struct aws_h2err s_decoder_on_end_stream(uint32_t stream_id, void *userdata);
static struct aws_h2err s_decoder_on_rst_stream(uint32_t stream_id, uint32_t h2_error_code, void *userdata);
static struct aws_h2err s_decoder_on_ping_ack(uint8_t opaque_data[AWS_HTTP2_PING_DATA_SIZE], void *userdata);
static struct aws_h2err s_decoder_on_ping(uint8_t opaque_data[AWS_HTTP2_PING_DATA_SIZE], void *userdata);
static struct aws_h2err s_decoder_on_settings(
    const struct aws_http2_setting *settings_array,
    size_t num_settings,
    void *userdata);
static struct aws_h2err s_decoder_on_settings_ack(void *userdata);
static struct aws_h2err s_decoder_on_window_update(uint32_t stream_id, uint32_t window_size_increment, void *userdata);
struct aws_h2err s_decoder_on_goaway_begin(
    uint32_t last_stream,
    uint32_t error_code,
    uint32_t debug_data_length,
    void *userdata);

static struct aws_http_connection_vtable s_h2_connection_vtable = {
    .channel_handler_vtable =
        {
            .process_read_message = s_handler_process_read_message,
            .process_write_message = s_handler_process_write_message,
            .increment_read_window = s_handler_increment_read_window,
            .shutdown = s_handler_shutdown,
            .initial_window_size = s_handler_initial_window_size,
            .message_overhead = s_handler_message_overhead,
            .destroy = s_handler_destroy,
        },

    .on_channel_handler_installed = s_handler_installed,
    .make_request = s_connection_make_request,
    .new_server_request_handler_stream = NULL,
    .stream_send_response = NULL,
    .close = s_connection_close,
    .is_open = s_connection_is_open,
<<<<<<< HEAD
    .h2_update_window = s_connection_update_window,
=======
    .new_requests_allowed = s_connection_new_requests_allowed,
    .update_window = s_connection_update_window,
>>>>>>> ea9a973a
    .change_settings = s_connection_change_settings,
    .send_ping = s_connection_send_ping,
    .send_goaway = s_connection_send_goaway,
    .get_sent_goaway = s_connection_get_sent_goaway,
    .get_received_goaway = s_connection_get_received_goaway,
    .get_local_settings = s_connection_get_local_settings,
    .get_remote_settings = s_connection_get_remote_settings,
};

static const struct aws_h2_decoder_vtable s_h2_decoder_vtable = {
    .on_headers_begin = s_decoder_on_headers_begin,
    .on_headers_i = s_decoder_on_headers_i,
    .on_headers_end = s_decoder_on_headers_end,
    .on_push_promise_begin = s_decoder_on_push_promise,
    .on_data_begin = s_decoder_on_data_begin,
    .on_data_i = s_decoder_on_data_i,
    .on_end_stream = s_decoder_on_end_stream,
    .on_rst_stream = s_decoder_on_rst_stream,
    .on_ping_ack = s_decoder_on_ping_ack,
    .on_ping = s_decoder_on_ping,
    .on_settings = s_decoder_on_settings,
    .on_settings_ack = s_decoder_on_settings_ack,
    .on_window_update = s_decoder_on_window_update,
    .on_goaway_begin = s_decoder_on_goaway_begin,
};

static void s_lock_synced_data(struct aws_h2_connection *connection) {
    int err = aws_mutex_lock(&connection->synced_data.lock);
    AWS_ASSERT(!err && "lock failed");
    (void)err;
}

static void s_unlock_synced_data(struct aws_h2_connection *connection) {
    int err = aws_mutex_unlock(&connection->synced_data.lock);
    AWS_ASSERT(!err && "unlock failed");
    (void)err;
}

/**
 * Internal function for bringing connection to a stop.
 * Invoked multiple times, including when:
 * - Channel is shutting down in the read direction.
 * - Channel is shutting down in the write direction.
 * - An error occurs that will shutdown the channel.
 * - User wishes to close the connection (this is the only case where the function may run off-thread).
 */
static void s_stop(
    struct aws_h2_connection *connection,
    bool stop_reading,
    bool stop_writing,
    bool schedule_shutdown,
    int error_code) {

    AWS_ASSERT(stop_reading || stop_writing || schedule_shutdown); /* You are required to stop at least 1 thing */

    if (stop_reading) {
        AWS_ASSERT(aws_channel_thread_is_callers_thread(connection->base.channel_slot->channel));
        connection->thread_data.is_reading_stopped = true;
    }

    if (stop_writing) {
        AWS_ASSERT(aws_channel_thread_is_callers_thread(connection->base.channel_slot->channel));
        connection->thread_data.is_writing_stopped = true;
    }

    /* Even if we're not scheduling shutdown just yet (ex: sent final request but waiting to read final response)
     * we don't consider the connection "open" anymore so user can't create more streams */
    { /* BEGIN CRITICAL SECTION */
        s_lock_synced_data(connection);
        connection->synced_data.new_stream_error_code = AWS_ERROR_HTTP_CONNECTION_CLOSED;
        connection->synced_data.is_open = false;
        s_unlock_synced_data(connection);
    } /* END CRITICAL SECTION */

    if (schedule_shutdown) {
        AWS_LOGF_INFO(
            AWS_LS_HTTP_CONNECTION,
            "id=%p: Shutting down connection with error code %d (%s).",
            (void *)&connection->base,
            error_code,
            aws_error_name(error_code));

        aws_channel_shutdown(connection->base.channel_slot->channel, error_code);
    }
}

static void s_shutdown_due_to_write_err(struct aws_h2_connection *connection, int error_code) {
    AWS_PRECONDITION(error_code);

    if (connection->thread_data.channel_shutdown_waiting_for_goaway_to_be_written) {
        /* If shutdown is waiting for writes to complete, but writes are now broken,
         * then we must finish shutdown now */
        s_finish_shutdown(connection);
    } else {
        s_stop(connection, false /*stop_reading*/, true /*stop_writing*/, true /*schedule_shutdown*/, error_code);
    }
}

/* Common new() logic for server & client */
static struct aws_h2_connection *s_connection_new(
    struct aws_allocator *alloc,
    bool manual_window_management,
    const struct aws_http2_connection_options *http2_options,
    bool server) {

    AWS_PRECONDITION(http2_options);

    struct aws_h2_connection *connection = aws_mem_calloc(alloc, 1, sizeof(struct aws_h2_connection));
    if (!connection) {
        return NULL;
    }

    connection->base.vtable = &s_h2_connection_vtable;
    connection->base.alloc = alloc;
    connection->base.channel_handler.vtable = &s_h2_connection_vtable.channel_handler_vtable;
    connection->base.channel_handler.alloc = alloc;
    connection->base.channel_handler.impl = connection;
    connection->base.http_version = AWS_HTTP_VERSION_2;
    /* Init the next stream id (server must use even ids, client odd [RFC 7540 5.1.1])*/
    connection->base.next_stream_id = (server ? 2 : 1);
    connection->base.manual_window_management = manual_window_management;

    connection->on_goaway_received = http2_options->on_goaway_received;
    connection->on_remote_settings_change = http2_options->on_remote_settings_change;

    aws_channel_task_init(
        &connection->cross_thread_work_task, s_cross_thread_work_task, connection, "HTTP/2 cross-thread work");

    aws_channel_task_init(
        &connection->outgoing_frames_task, s_outgoing_frames_task, connection, "HTTP/2 outgoing frames");

    /* 1 refcount for user */
    aws_atomic_init_int(&connection->base.refcount, 1);
    uint32_t max_stream_id = AWS_H2_STREAM_ID_MAX;
    connection->synced_data.goaway_sent_last_stream_id = max_stream_id + 1;
    connection->synced_data.goaway_received_last_stream_id = max_stream_id + 1;

    aws_linked_list_init(&connection->synced_data.pending_stream_list);
    aws_linked_list_init(&connection->synced_data.pending_frame_list);
    aws_linked_list_init(&connection->synced_data.pending_settings_list);
    aws_linked_list_init(&connection->synced_data.pending_ping_list);
    aws_linked_list_init(&connection->synced_data.pending_goaway_list);

    aws_linked_list_init(&connection->thread_data.outgoing_streams_list);
    aws_linked_list_init(&connection->thread_data.pending_settings_queue);
    aws_linked_list_init(&connection->thread_data.pending_ping_queue);
    aws_linked_list_init(&connection->thread_data.stalled_window_streams_list);
    aws_linked_list_init(&connection->thread_data.outgoing_frames_queue);

    if (aws_mutex_init(&connection->synced_data.lock)) {
        CONNECTION_LOGF(
            ERROR, connection, "Mutex init error %d (%s).", aws_last_error(), aws_error_name(aws_last_error()));
        goto error;
    }

    if (aws_hash_table_init(
            &connection->thread_data.active_streams_map, alloc, 8, aws_hash_ptr, aws_ptr_eq, NULL, NULL)) {

        CONNECTION_LOGF(
            ERROR, connection, "Hashtable init error %d (%s).", aws_last_error(), aws_error_name(aws_last_error()));
        goto error;
    }

    connection->thread_data.closed_streams =
        aws_cache_new_fifo(alloc, aws_hash_ptr, aws_ptr_eq, NULL, NULL, http2_options->max_closed_streams);
    if (!connection->thread_data.closed_streams) {
        CONNECTION_LOGF(
            ERROR, connection, "FIFO cache init error %d (%s).", aws_last_error(), aws_error_name(aws_last_error()));
        goto error;
    }

    /* Initialize the value of settings */
    memcpy(connection->thread_data.settings_peer, aws_h2_settings_initial, sizeof(aws_h2_settings_initial));
    memcpy(connection->thread_data.settings_self, aws_h2_settings_initial, sizeof(aws_h2_settings_initial));

    memcpy(connection->synced_data.settings_peer, aws_h2_settings_initial, sizeof(aws_h2_settings_initial));
    memcpy(connection->synced_data.settings_self, aws_h2_settings_initial, sizeof(aws_h2_settings_initial));

    connection->thread_data.window_size_peer = aws_h2_settings_initial[AWS_HTTP2_SETTINGS_INITIAL_WINDOW_SIZE];
    connection->thread_data.window_size_self = aws_h2_settings_initial[AWS_HTTP2_SETTINGS_INITIAL_WINDOW_SIZE];

    connection->thread_data.goaway_received_last_stream_id = AWS_H2_STREAM_ID_MAX;
    connection->thread_data.goaway_sent_last_stream_id = AWS_H2_STREAM_ID_MAX;

    connection->synced_data.is_open = true;
    connection->synced_data.new_stream_error_code = AWS_ERROR_SUCCESS;

    /* Create a new decoder */
    struct aws_h2_decoder_params params = {
        .alloc = alloc,
        .vtable = &s_h2_decoder_vtable,
        .userdata = connection,
        .logging_id = connection,
        .is_server = server,
    };
    connection->thread_data.decoder = aws_h2_decoder_new(&params);
    if (!connection->thread_data.decoder) {
        CONNECTION_LOGF(
            ERROR, connection, "Decoder init error %d (%s)", aws_last_error(), aws_error_name(aws_last_error()));
        goto error;
    }

    if (aws_h2_frame_encoder_init(&connection->thread_data.encoder, alloc, &connection->base)) {
        CONNECTION_LOGF(
            ERROR, connection, "Encoder init error %d (%s)", aws_last_error(), aws_error_name(aws_last_error()));
        goto error;
    }
    /* User data from connection base is not ready until the handler installed */
    connection->thread_data.init_pending_settings = s_new_pending_settings(
        connection->base.alloc,
        http2_options->initial_settings_array,
        http2_options->num_initial_settings,
        http2_options->on_initial_settings_completed,
        NULL /* user_data is set later... */);
    if (!connection->thread_data.init_pending_settings) {
        goto error;
    }
    /* We enqueue the inital settings when handler get installed */
    return connection;

error:
    s_handler_destroy(&connection->base.channel_handler);

    return NULL;
}

struct aws_http_connection *aws_http_connection_new_http2_server(
    struct aws_allocator *allocator,
    bool manual_window_management,
    const struct aws_http2_connection_options *http2_options) {

    struct aws_h2_connection *connection = s_connection_new(allocator, manual_window_management, http2_options, true);
    if (!connection) {
        return NULL;
    }

    connection->base.server_data = &connection->base.client_or_server_data.server;

    return &connection->base;
}

struct aws_http_connection *aws_http_connection_new_http2_client(
    struct aws_allocator *allocator,
    bool manual_window_management,
    const struct aws_http2_connection_options *http2_options) {

    struct aws_h2_connection *connection = s_connection_new(allocator, manual_window_management, http2_options, false);
    if (!connection) {
        return NULL;
    }

    connection->base.client_data = &connection->base.client_or_server_data.client;

    return &connection->base;
}

static void s_handler_destroy(struct aws_channel_handler *handler) {
    struct aws_h2_connection *connection = handler->impl;
    CONNECTION_LOG(TRACE, connection, "Destroying connection");

    /* No streams should be left in internal datastructures */
    AWS_ASSERT(
        !aws_hash_table_is_valid(&connection->thread_data.active_streams_map) ||
        aws_hash_table_get_entry_count(&connection->thread_data.active_streams_map) == 0);

    AWS_ASSERT(aws_linked_list_empty(&connection->thread_data.stalled_window_streams_list));
    AWS_ASSERT(aws_linked_list_empty(&connection->thread_data.outgoing_streams_list));
    AWS_ASSERT(aws_linked_list_empty(&connection->synced_data.pending_stream_list));
    AWS_ASSERT(aws_linked_list_empty(&connection->synced_data.pending_frame_list));
    AWS_ASSERT(aws_linked_list_empty(&connection->synced_data.pending_settings_list));
    AWS_ASSERT(aws_linked_list_empty(&connection->synced_data.pending_ping_list));
    AWS_ASSERT(aws_linked_list_empty(&connection->synced_data.pending_goaway_list));
    AWS_ASSERT(aws_linked_list_empty(&connection->thread_data.pending_ping_queue));
    AWS_ASSERT(aws_linked_list_empty(&connection->thread_data.pending_settings_queue));

    /* Clean up any unsent frames and structures */
    struct aws_linked_list *outgoing_frames_queue = &connection->thread_data.outgoing_frames_queue;
    while (!aws_linked_list_empty(outgoing_frames_queue)) {
        struct aws_linked_list_node *node = aws_linked_list_pop_front(outgoing_frames_queue);
        struct aws_h2_frame *frame = AWS_CONTAINER_OF(node, struct aws_h2_frame, node);
        aws_h2_frame_destroy(frame);
    }
    if (connection->thread_data.init_pending_settings) {
        /* if initial settings were never sent, we need to clear the memory here */
        aws_mem_release(connection->base.alloc, connection->thread_data.init_pending_settings);
    }
    aws_h2_decoder_destroy(connection->thread_data.decoder);
    aws_h2_frame_encoder_clean_up(&connection->thread_data.encoder);
    aws_hash_table_clean_up(&connection->thread_data.active_streams_map);
    aws_cache_destroy(connection->thread_data.closed_streams);
    aws_mutex_clean_up(&connection->synced_data.lock);
    aws_mem_release(connection->base.alloc, connection);
}

static struct aws_h2_pending_settings *s_new_pending_settings(
    struct aws_allocator *allocator,
    const struct aws_http2_setting *settings_array,
    size_t num_settings,
    aws_http2_on_change_settings_complete_fn *on_completed,
    void *user_data) {

    size_t settings_storage_size = sizeof(struct aws_http2_setting) * num_settings;
    struct aws_h2_pending_settings *pending_settings;
    void *settings_storage;
    if (!aws_mem_acquire_many(
            allocator,
            2,
            &pending_settings,
            sizeof(struct aws_h2_pending_settings),
            &settings_storage,
            settings_storage_size)) {
        return NULL;
    }

    AWS_ZERO_STRUCT(*pending_settings);
    /* We buffer the settings up, incase the caller has freed them when the ACK arrives */
    pending_settings->settings_array = settings_storage;
    if (settings_array) {
        memcpy(pending_settings->settings_array, settings_array, num_settings * sizeof(struct aws_http2_setting));
    }
    pending_settings->num_settings = num_settings;
    pending_settings->on_completed = on_completed;
    pending_settings->user_data = user_data;

    return pending_settings;
}

static struct aws_h2_pending_ping *s_new_pending_ping(
    struct aws_allocator *allocator,
    const struct aws_byte_cursor *optional_opaque_data,
    const uint64_t started_time,
    void *user_data,
    aws_http2_on_ping_complete_fn *on_completed) {

    struct aws_h2_pending_ping *pending_ping = aws_mem_calloc(allocator, 1, sizeof(struct aws_h2_pending_ping));
    if (!pending_ping) {
        return NULL;
    }
    if (optional_opaque_data) {
        memcpy(pending_ping->opaque_data, optional_opaque_data->ptr, AWS_HTTP2_PING_DATA_SIZE);
    }
    pending_ping->started_time = started_time;
    pending_ping->on_completed = on_completed;
    pending_ping->user_data = user_data;
    return pending_ping;
}

static struct aws_h2_pending_goaway *s_new_pending_goaway(
    struct aws_allocator *allocator,
    uint32_t http2_error,
    bool allow_more_streams,
    const struct aws_byte_cursor *optional_debug_data) {

    struct aws_byte_cursor debug_data;
    AWS_ZERO_STRUCT(debug_data);
    if (optional_debug_data) {
        debug_data = *optional_debug_data;
    }
    struct aws_h2_pending_goaway *pending_goaway;
    void *debug_data_storage;
    if (!aws_mem_acquire_many(
            allocator, 2, &pending_goaway, sizeof(struct aws_h2_pending_goaway), &debug_data_storage, debug_data.len)) {
        return NULL;
    }
    if (debug_data.len) {
        memcpy(debug_data_storage, debug_data.ptr, debug_data.len);
        debug_data.ptr = debug_data_storage;
    }
    pending_goaway->debug_data = debug_data;
    pending_goaway->http2_error = http2_error;
    pending_goaway->allow_more_streams = allow_more_streams;
    return pending_goaway;
}

void aws_h2_connection_enqueue_outgoing_frame(struct aws_h2_connection *connection, struct aws_h2_frame *frame) {
    AWS_PRECONDITION(frame->type != AWS_H2_FRAME_T_DATA);
    AWS_PRECONDITION(aws_channel_thread_is_callers_thread(connection->base.channel_slot->channel));

    if (frame->high_priority) {
        /* Check from the head of the queue, and find a node with normal priority, and insert before it */
        struct aws_linked_list_node *iter = aws_linked_list_begin(&connection->thread_data.outgoing_frames_queue);
        /* one past the last element */
        const struct aws_linked_list_node *end = aws_linked_list_end(&connection->thread_data.outgoing_frames_queue);
        while (iter != end) {
            struct aws_h2_frame *frame_i = AWS_CONTAINER_OF(iter, struct aws_h2_frame, node);
            if (connection->thread_data.current_outgoing_frame == frame_i) {
                iter = iter->next;
                continue;
            }
            if (!frame_i->high_priority) {
                break;
            }
            iter = iter->next;
        }
        aws_linked_list_insert_before(iter, &frame->node);
    } else {
        aws_linked_list_push_back(&connection->thread_data.outgoing_frames_queue, &frame->node);
    }
}

static void s_on_channel_write_complete(
    struct aws_channel *channel,
    struct aws_io_message *message,
    int err_code,
    void *user_data) {

    (void)message;
    struct aws_h2_connection *connection = user_data;

    if (err_code) {
        CONNECTION_LOGF(ERROR, connection, "Message did not write to network, error %s", aws_error_name(err_code));
        s_shutdown_due_to_write_err(connection, err_code);
        return;
    }

    CONNECTION_LOG(TRACE, connection, "Message finished writing to network. Rescheduling outgoing frame task");

    /* To avoid wasting memory, we only want ONE of our written aws_io_messages in the channel at a time.
     * Therefore, we wait until it's written to the network before trying to send another
     * by running the outgoing-frame-task again.
     *
     * We also want to share the network with other channels.
     * Therefore, when the write completes, we SCHEDULE the outgoing-frame-task
     * to run again instead of calling the function directly.
     * This way, if the message completes synchronously,
     * we're not hogging the network by writing message after message in a tight loop */
    aws_channel_schedule_task_now(channel, &connection->outgoing_frames_task);
}

static void s_outgoing_frames_task(struct aws_channel_task *task, void *arg, enum aws_task_status status) {
    (void)task;

    if (status != AWS_TASK_STATUS_RUN_READY) {
        return;
    }

    struct aws_h2_connection *connection = arg;
    s_write_outgoing_frames(connection, false /*first_try*/);
}

static void s_write_outgoing_frames(struct aws_h2_connection *connection, bool first_try) {
    AWS_PRECONDITION(aws_channel_thread_is_callers_thread(connection->base.channel_slot->channel));
    AWS_PRECONDITION(connection->thread_data.is_outgoing_frames_task_active);

    struct aws_channel_slot *channel_slot = connection->base.channel_slot;
    struct aws_linked_list *outgoing_frames_queue = &connection->thread_data.outgoing_frames_queue;
    struct aws_linked_list *outgoing_streams_list = &connection->thread_data.outgoing_streams_list;

    if (connection->thread_data.is_writing_stopped) {
        return;
    }

    /* Determine whether there's work to do, and end task immediately if there's not.
     * Note that we stop writing DATA frames if the channel is trying to shut down */
    bool has_control_frames = !aws_linked_list_empty(outgoing_frames_queue);
    bool has_data_frames = !aws_linked_list_empty(outgoing_streams_list);
    bool may_write_data_frames = (connection->thread_data.window_size_peer > AWS_H2_MIN_WINDOW_SIZE) &&
                                 !connection->thread_data.channel_shutdown_waiting_for_goaway_to_be_written;
    bool will_write = has_control_frames || (has_data_frames && may_write_data_frames);

    if (!will_write) {
        if (!first_try) {
            CONNECTION_LOGF(
                TRACE,
                connection,
                "Outgoing frames task stopped. has_control_frames:%d has_data_frames:%d may_write_data_frames:%d",
                has_control_frames,
                has_data_frames,
                may_write_data_frames);
        }

        connection->thread_data.is_outgoing_frames_task_active = false;

        if (connection->thread_data.channel_shutdown_waiting_for_goaway_to_be_written) {
            s_finish_shutdown(connection);
        }

        return;
    }

    if (first_try) {
        CONNECTION_LOG(TRACE, connection, "Starting outgoing frames task");
    }

    /* Acquire aws_io_message, that we will attempt to fill up */
    struct aws_io_message *msg = aws_channel_slot_acquire_max_message_for_write(channel_slot);
    if (AWS_UNLIKELY(!msg)) {
        CONNECTION_LOG(ERROR, connection, "Failed to acquire message from pool, closing connection.");
        goto error;
    }

    /* Set up callback so we can send another message when this one completes */
    msg->on_completion = s_on_channel_write_complete;
    msg->user_data = connection;

    CONNECTION_LOGF(
        TRACE,
        connection,
        "Outgoing frames task acquired message with %zu bytes available",
        msg->message_data.capacity - msg->message_data.len);

    /* Write as many frames from outgoing_frames_queue as possible. */
    if (s_encode_outgoing_frames_queue(connection, &msg->message_data)) {
        goto error;
    }

    /* If outgoing_frames_queue emptied, and connection is running normally,
     * then write as many DATA frames from outgoing_streams_list as possible. */
    if (aws_linked_list_empty(outgoing_frames_queue) && may_write_data_frames) {
        if (s_encode_data_from_outgoing_streams(connection, &msg->message_data)) {
            goto error;
        }
    }

    if (msg->message_data.len) {
        /* Write message to channel.
         * outgoing_frames_task will resume when message completes. */
        CONNECTION_LOGF(TRACE, connection, "Outgoing frames task sending message of size %zu", msg->message_data.len);

        if (aws_channel_slot_send_message(channel_slot, msg, AWS_CHANNEL_DIR_WRITE)) {
            CONNECTION_LOGF(
                ERROR,
                connection,
                "Failed to send channel message: %s. Closing connection.",
                aws_error_name(aws_last_error()));

            goto error;
        }
    } else {
        /* Message is empty, warn that no work is being done and reschedule the task to try again next tick.
         * It's likely that body isn't ready, so body streaming function has no data to write yet.
         * If this scenario turns out to be common we should implement a "pause" feature. */
        CONNECTION_LOG(WARN, connection, "Outgoing frames task sent no data, will try again next tick.");

        aws_mem_release(msg->allocator, msg);

        aws_channel_schedule_task_now(channel_slot->channel, &connection->outgoing_frames_task);
    }
    return;

error:;
    int error_code = aws_last_error();

    if (msg) {
        aws_mem_release(msg->allocator, msg);
    }

    s_shutdown_due_to_write_err(connection, error_code);
}

/* Write as many frames from outgoing_frames_queue as possible (contains all non-DATA frames) */
static int s_encode_outgoing_frames_queue(struct aws_h2_connection *connection, struct aws_byte_buf *output) {

    AWS_PRECONDITION(aws_channel_thread_is_callers_thread(connection->base.channel_slot->channel));
    struct aws_linked_list *outgoing_frames_queue = &connection->thread_data.outgoing_frames_queue;

    /* Write as many frames from outgoing_frames_queue as possible. */
    while (!aws_linked_list_empty(outgoing_frames_queue)) {
        struct aws_linked_list_node *frame_node = aws_linked_list_front(outgoing_frames_queue);
        struct aws_h2_frame *frame = AWS_CONTAINER_OF(frame_node, struct aws_h2_frame, node);
        connection->thread_data.current_outgoing_frame = frame;
        bool frame_complete;
        if (aws_h2_encode_frame(&connection->thread_data.encoder, frame, output, &frame_complete)) {
            CONNECTION_LOGF(
                ERROR,
                connection,
                "Error encoding frame: type=%s stream=%" PRIu32 " error=%s",
                aws_h2_frame_type_to_str(frame->type),
                frame->stream_id,
                aws_error_name(aws_last_error()));
            return AWS_OP_ERR;
        }

        if (!frame_complete) {
            if (output->len == 0) {
                /* We're in trouble if an empty message isn't big enough for this frame to do any work with */
                CONNECTION_LOGF(
                    ERROR,
                    connection,
                    "Message is too small for encoder. frame-type=%s stream=%" PRIu32 " available-space=%zu",
                    aws_h2_frame_type_to_str(frame->type),
                    frame->stream_id,
                    output->capacity);
                aws_raise_error(AWS_ERROR_INVALID_STATE);
                return AWS_OP_ERR;
            }

            CONNECTION_LOG(TRACE, connection, "Outgoing frames task filled message, and has more frames to send later");
            break;
        }

        /* Done encoding frame, pop from queue and cleanup*/
        aws_linked_list_remove(frame_node);
        aws_h2_frame_destroy(frame);
        connection->thread_data.current_outgoing_frame = NULL;
    }

    return AWS_OP_SUCCESS;
}

/* Write as many DATA frames from outgoing_streams_list as possible. */
static int s_encode_data_from_outgoing_streams(struct aws_h2_connection *connection, struct aws_byte_buf *output) {

    AWS_PRECONDITION(aws_channel_thread_is_callers_thread(connection->base.channel_slot->channel));
    struct aws_linked_list *outgoing_streams_list = &connection->thread_data.outgoing_streams_list;
    struct aws_linked_list *stalled_window_streams_list = &connection->thread_data.stalled_window_streams_list;

    /* If a stream stalls, put it in this list until the function ends so we don't keep trying to read from it.
     * We put it back at the end of function. */
    struct aws_linked_list stalled_streams_list;
    aws_linked_list_init(&stalled_streams_list);

    int aws_error_code = 0;

    /* We simply round-robin through streams, instead of using stream priority.
     * Respecting priority is not required (RFC-7540 5.3), so we're ignoring it for now. This also keeps use safe
     * from priority DOS attacks: https://cve.mitre.org/cgi-bin/cvename.cgi?name=CVE-2019-9513 */
    while (!aws_linked_list_empty(outgoing_streams_list)) {
        if (connection->thread_data.window_size_peer <= AWS_H2_MIN_WINDOW_SIZE) {
            CONNECTION_LOGF(
                DEBUG,
                connection,
                "Peer connection's flow-control window is too small now %zu. Connection will stop sending DATA until "
                "WINDOW_UPDATE is received.",
                connection->thread_data.window_size_peer);
            break;
        }

        /* Stop looping if message is so full it's not worth the bother */
        size_t space_available = output->capacity - output->len;
        size_t worth_trying_threshold = AWS_H2_FRAME_PREFIX_SIZE * 2;
        if (space_available < worth_trying_threshold) {
            CONNECTION_LOG(TRACE, connection, "Outgoing frames task filled message, and has more frames to send later");
            goto done;
        }

        struct aws_linked_list_node *node = aws_linked_list_pop_front(outgoing_streams_list);
        struct aws_h2_stream *stream = AWS_CONTAINER_OF(node, struct aws_h2_stream, node);

        /* Ask stream to encode a data frame.
         * Stream may complete itself as a result of encoding its data,
         * in which case it will vanish from the connection's datastructures as a side-effect of this call.
         * But if stream has more data to send, push it back into the appropriate list. */
        int data_encode_status;
        if (aws_h2_stream_encode_data_frame(stream, &connection->thread_data.encoder, output, &data_encode_status)) {

            aws_error_code = aws_last_error();
            CONNECTION_LOGF(
                ERROR,
                connection,
                "Connection error while encoding DATA on stream %" PRIu32 ", %s",
                stream->base.id,
                aws_error_name(aws_error_code));
            goto done;
        }

        /* If stream has more data, push it into the appropriate list. */
        switch (data_encode_status) {
            case AWS_H2_DATA_ENCODE_COMPLETE:
                break;
            case AWS_H2_DATA_ENCODE_ONGOING:
                aws_linked_list_push_back(outgoing_streams_list, node);
                break;
            case AWS_H2_DATA_ENCODE_ONGOING_BODY_STALLED:
                aws_linked_list_push_back(&stalled_streams_list, node);
                break;
            case AWS_H2_DATA_ENCODE_ONGOING_WINDOW_STALLED:
                aws_linked_list_push_back(stalled_window_streams_list, node);
                AWS_H2_STREAM_LOG(
                    DEBUG,
                    stream,
                    "Peer stream's flow-control window is too small. Data frames on this stream will not be sent until "
                    "WINDOW_UPDATE. ");
                break;
            default:
                CONNECTION_LOG(ERROR, connection, "Data encode status is invalid.");
                aws_error_code = AWS_ERROR_INVALID_STATE;
        }
    }

done:
    /* Return any stalled streams to outgoing_streams_list */
    while (!aws_linked_list_empty(&stalled_streams_list)) {
        aws_linked_list_push_back(outgoing_streams_list, aws_linked_list_pop_front(&stalled_streams_list));
    }

    if (aws_error_code) {
        return aws_raise_error(aws_error_code);
    }

    return AWS_OP_SUCCESS;
}

/* If the outgoing-frames-task isn't scheduled, run it immediately. */
void aws_h2_try_write_outgoing_frames(struct aws_h2_connection *connection) {
    AWS_PRECONDITION(aws_channel_thread_is_callers_thread(connection->base.channel_slot->channel));

    if (connection->thread_data.is_outgoing_frames_task_active) {
        return;
    }

    connection->thread_data.is_outgoing_frames_task_active = true;
    s_write_outgoing_frames(connection, true /*first_try*/);
}

/**
 * Returns successfully and sets `out_stream` if stream is currently active.
 * Returns successfully and sets `out_stream` to NULL if the frame should be ignored.
 * Returns failed aws_h2err if it is a connection error to receive this frame.
 */
struct aws_h2err s_get_active_stream_for_incoming_frame(
    struct aws_h2_connection *connection,
    uint32_t stream_id,
    enum aws_h2_frame_type frame_type,
    struct aws_h2_stream **out_stream) {

    *out_stream = NULL;

    /* Check active streams */
    struct aws_hash_element *found = NULL;
    const void *stream_id_key = (void *)(size_t)stream_id;
    aws_hash_table_find(&connection->thread_data.active_streams_map, stream_id_key, &found);
    if (found) {
        /* Found it! return */
        *out_stream = found->value;
        return AWS_H2ERR_SUCCESS;
    }

    bool client_initiated = (stream_id % 2) == 1;
    bool self_initiated_stream = client_initiated && (connection->base.client_data != NULL);
    bool peer_initiated_stream = !self_initiated_stream;

    if ((self_initiated_stream && stream_id >= connection->base.next_stream_id) ||
        (peer_initiated_stream && stream_id > connection->thread_data.latest_peer_initiated_stream_id)) {
        /* Illegal to receive frames for a stream in the idle state (stream doesn't exist yet)
         * (except server receiving HEADERS to start a stream, but that's handled elsewhere) */
        CONNECTION_LOGF(
            ERROR,
            connection,
            "Illegal to receive %s frame on stream id=%" PRIu32 " state=IDLE",
            aws_h2_frame_type_to_str(frame_type),
            stream_id);
        return aws_h2err_from_h2_code(AWS_HTTP2_ERR_PROTOCOL_ERROR);
    }

    if (peer_initiated_stream && stream_id > connection->thread_data.goaway_sent_last_stream_id) {
        /* Once GOAWAY sent, ignore frames for peer-initiated streams whose id > last-stream-id */
        CONNECTION_LOGF(
            TRACE,
            connection,
            "Ignoring %s frame on stream id=%" PRIu32 " because GOAWAY sent with last-stream-id=%" PRIu32,
            aws_h2_frame_type_to_str(frame_type),
            stream_id,
            connection->thread_data.goaway_sent_last_stream_id);

        return AWS_H2ERR_SUCCESS;
    }

    void *cached_value = NULL;
    /* Stream is closed, check whether it's legal for a few more frames to trickle in */
    if (aws_cache_find(connection->thread_data.closed_streams, stream_id_key, &cached_value)) {
        return aws_h2err_from_last_error();
    }
    if (cached_value) {
        if (frame_type == AWS_H2_FRAME_T_PRIORITY) {
            /* If we support PRIORITY, do something here. Right now just ignore it */
            return AWS_H2ERR_SUCCESS;
        }
        enum aws_h2_stream_closed_when closed_when = (enum aws_h2_stream_closed_when)(size_t)cached_value;
        switch (closed_when) {
            case AWS_H2_STREAM_CLOSED_WHEN_BOTH_SIDES_END_STREAM:
                /* WINDOW_UPDATE or RST_STREAM frames can be received ... for a short period after
                 * a DATA or HEADERS frame containing an END_STREAM flag is sent.
                 * Endpoints MUST ignore WINDOW_UPDATE or RST_STREAM frames received in this state */
                if (frame_type == AWS_H2_FRAME_T_WINDOW_UPDATE || frame_type == AWS_H2_FRAME_T_RST_STREAM) {
                    CONNECTION_LOGF(
                        TRACE,
                        connection,
                        "Ignoring %s frame on stream id=%" PRIu32 " because END_STREAM flag was recently sent.",
                        aws_h2_frame_type_to_str(frame_type),
                        stream_id);

                    return AWS_H2ERR_SUCCESS;
                } else {
                    CONNECTION_LOGF(
                        ERROR,
                        connection,
                        "Illegal to receive %s frame on stream id=%" PRIu32 " after END_STREAM has been received.",
                        aws_h2_frame_type_to_str(frame_type),
                        stream_id);

                    return aws_h2err_from_h2_code(AWS_HTTP2_ERR_STREAM_CLOSED);
                }
                break;
            case AWS_H2_STREAM_CLOSED_WHEN_RST_STREAM_RECEIVED:
                /* An endpoint that receives any frame other than PRIORITY after receiving a RST_STREAM
                 * MUST treat that as a stream error (Section 5.4.2) of type STREAM_CLOSED */
                CONNECTION_LOGF(
                    ERROR,
                    connection,
                    "Illegal to receive %s frame on stream id=%" PRIu32 " after RST_STREAM has been received",
                    aws_h2_frame_type_to_str(frame_type),
                    stream_id);
                struct aws_h2_frame *rst_stream =
                    aws_h2_frame_new_rst_stream(connection->base.alloc, stream_id, AWS_HTTP2_ERR_STREAM_CLOSED);
                if (!rst_stream) {
                    CONNECTION_LOGF(
                        ERROR, connection, "Error creating RST_STREAM frame, %s", aws_error_name(aws_last_error()));
                    return aws_h2err_from_last_error();
                }
                aws_h2_connection_enqueue_outgoing_frame(connection, rst_stream);
                return AWS_H2ERR_SUCCESS;
            case AWS_H2_STREAM_CLOSED_WHEN_RST_STREAM_SENT:
                /* An endpoint MUST ignore frames that it receives on closed streams after it has sent a RST_STREAM
                 * frame */
                CONNECTION_LOGF(
                    TRACE,
                    connection,
                    "Ignoring %s frame on stream id=%" PRIu32 " because RST_STREAM was recently sent.",
                    aws_h2_frame_type_to_str(frame_type),
                    stream_id);

                return AWS_H2ERR_SUCCESS;
                break;
            default:
                CONNECTION_LOGF(
                    ERROR, connection, "Invalid state fo cached closed stream, stream id=%" PRIu32, stream_id);
                return aws_h2err_from_h2_code(AWS_HTTP2_ERR_INTERNAL_ERROR);
                break;
        }
    }
    if (frame_type == AWS_H2_FRAME_T_PRIORITY) {
        /* ignored if the stream has been removed from the dependency tree */
        return AWS_H2ERR_SUCCESS;
    }

    /* Stream closed (purged from closed_streams, or implicitly closed when its ID was skipped) */
    CONNECTION_LOGF(
        ERROR,
        connection,
        "Illegal to receive %s frame on stream id=%" PRIu32
        ", no memory of closed stream (ID skipped, or removed from cache)",
        aws_h2_frame_type_to_str(frame_type),
        stream_id);

    return aws_h2err_from_h2_code(AWS_HTTP2_ERR_PROTOCOL_ERROR);
}

/* Decoder callbacks */

struct aws_h2err s_decoder_on_headers_begin(uint32_t stream_id, void *userdata) {
    struct aws_h2_connection *connection = userdata;

    if (connection->base.server_data) {
        /* Server would create new request-handler stream... */
        return aws_h2err_from_aws_code(AWS_ERROR_UNIMPLEMENTED);
    }

    struct aws_h2_stream *stream;
    struct aws_h2err err =
        s_get_active_stream_for_incoming_frame(connection, stream_id, AWS_H2_FRAME_T_HEADERS, &stream);
    if (aws_h2err_failed(err)) {
        return err;
    }

    if (stream) {
        err = aws_h2_stream_on_decoder_headers_begin(stream);
        if (aws_h2err_failed(err)) {
            return err;
        }
    }

    return AWS_H2ERR_SUCCESS;
}

struct aws_h2err s_decoder_on_headers_i(
    uint32_t stream_id,
    const struct aws_http_header *header,
    enum aws_http_header_name name_enum,
    enum aws_http_header_block block_type,
    void *userdata) {

    struct aws_h2_connection *connection = userdata;
    struct aws_h2_stream *stream;
    struct aws_h2err err =
        s_get_active_stream_for_incoming_frame(connection, stream_id, AWS_H2_FRAME_T_HEADERS, &stream);
    if (aws_h2err_failed(err)) {
        return err;
    }

    if (stream) {
        err = aws_h2_stream_on_decoder_headers_i(stream, header, name_enum, block_type);
        if (aws_h2err_failed(err)) {
            return err;
        }
    }

    return AWS_H2ERR_SUCCESS;
}

struct aws_h2err s_decoder_on_headers_end(
    uint32_t stream_id,
    bool malformed,
    enum aws_http_header_block block_type,
    void *userdata) {

    struct aws_h2_connection *connection = userdata;
    struct aws_h2_stream *stream;
    struct aws_h2err err =
        s_get_active_stream_for_incoming_frame(connection, stream_id, AWS_H2_FRAME_T_HEADERS, &stream);
    if (aws_h2err_failed(err)) {
        return err;
    }

    if (stream) {
        err = aws_h2_stream_on_decoder_headers_end(stream, malformed, block_type);
        if (aws_h2err_failed(err)) {
            return err;
        }
    }

    return AWS_H2ERR_SUCCESS;
}

struct aws_h2err s_decoder_on_push_promise(uint32_t stream_id, uint32_t promised_stream_id, void *userdata) {
    struct aws_h2_connection *connection = userdata;
    AWS_ASSERT(connection->base.client_data); /* decoder has already enforced this */
    AWS_ASSERT(promised_stream_id % 2 == 0);  /* decoder has already enforced this  */

    /* The identifier of a newly established stream MUST be numerically greater
     * than all streams that the initiating endpoint has opened or reserved (RFC-7540 5.1.1) */
    if (promised_stream_id <= connection->thread_data.latest_peer_initiated_stream_id) {
        CONNECTION_LOGF(
            ERROR,
            connection,
            "Newly promised stream ID %" PRIu32 " must be higher than previously established ID %" PRIu32,
            promised_stream_id,
            connection->thread_data.latest_peer_initiated_stream_id);
        return aws_h2err_from_h2_code(AWS_HTTP2_ERR_PROTOCOL_ERROR);
    }
    connection->thread_data.latest_peer_initiated_stream_id = promised_stream_id;

    /* If we ever fully support PUSH_PROMISE, this is where we'd add the
     * promised_stream_id to some reserved_streams datastructure */

    struct aws_h2_stream *stream;
    struct aws_h2err err =
        s_get_active_stream_for_incoming_frame(connection, stream_id, AWS_H2_FRAME_T_PUSH_PROMISE, &stream);
    if (aws_h2err_failed(err)) {
        return err;
    }

    if (stream) {
        err = aws_h2_stream_on_decoder_push_promise(stream, promised_stream_id);
        if (aws_h2err_failed(err)) {
            return err;
        }
    }

    return AWS_H2ERR_SUCCESS;
}

struct aws_h2err s_decoder_on_data_begin(uint32_t stream_id, uint32_t payload_len, bool end_stream, void *userdata) {
    struct aws_h2_connection *connection = userdata;

    /* A receiver that receives a flow-controlled frame MUST always account for its contribution against the connection
     * flow-control window, unless the receiver treats this as a connection error */
    if (aws_sub_size_checked(
            connection->thread_data.window_size_self, payload_len, &connection->thread_data.window_size_self)) {
        CONNECTION_LOGF(
            ERROR,
            connection,
            "DATA length %" PRIu32 " exceeds flow-control window %zu",
            payload_len,
            connection->thread_data.window_size_self);
        return aws_h2err_from_h2_code(AWS_HTTP2_ERR_FLOW_CONTROL_ERROR);
    }

    struct aws_h2_stream *stream;
    struct aws_h2err err = s_get_active_stream_for_incoming_frame(connection, stream_id, AWS_H2_FRAME_T_DATA, &stream);
    if (aws_h2err_failed(err)) {
        return err;
    }

    if (stream) {
        err = aws_h2_stream_on_decoder_data_begin(stream, payload_len, end_stream);
        if (aws_h2err_failed(err)) {
            return err;
        }
    }

    /* if manual_window_management is false, we will automatically maintain the connection self window size */
    if (payload_len != 0 && !connection->base.manual_window_management) {
        struct aws_h2_frame *connection_window_update_frame =
            aws_h2_frame_new_window_update(connection->base.alloc, 0, payload_len);
        if (!connection_window_update_frame) {
            CONNECTION_LOGF(
                ERROR,
                connection,
                "WINDOW_UPDATE frame on connection failed to be sent, error %s",
                aws_error_name(aws_last_error()));
            return aws_h2err_from_last_error();
        }
        aws_h2_connection_enqueue_outgoing_frame(connection, connection_window_update_frame);
        connection->thread_data.window_size_self += payload_len;
    }

    return AWS_H2ERR_SUCCESS;
}

struct aws_h2err s_decoder_on_data_i(uint32_t stream_id, struct aws_byte_cursor data, void *userdata) {
    struct aws_h2_connection *connection = userdata;

    /* Pass data to stream */
    struct aws_h2_stream *stream;
    struct aws_h2err err = s_get_active_stream_for_incoming_frame(connection, stream_id, AWS_H2_FRAME_T_DATA, &stream);
    if (aws_h2err_failed(err)) {
        return err;
    }

    if (stream) {
        err = aws_h2_stream_on_decoder_data_i(stream, data);
        if (aws_h2err_failed(err)) {
            return err;
        }
    }

    return AWS_H2ERR_SUCCESS;
}

struct aws_h2err s_decoder_on_end_stream(uint32_t stream_id, void *userdata) {
    struct aws_h2_connection *connection = userdata;

    /* Not calling s_get_active_stream_for_incoming_frame() here because END_STREAM
     * isn't an actual frame type. It's a flag on DATA or HEADERS frames, and we
     * already checked the legality of those frames in their respective callbacks. */

    struct aws_hash_element *found = NULL;
    aws_hash_table_find(&connection->thread_data.active_streams_map, (void *)(size_t)stream_id, &found);
    if (found) {
        struct aws_h2_stream *stream = found->value;
        struct aws_h2err err = aws_h2_stream_on_decoder_end_stream(stream);
        if (aws_h2err_failed(err)) {
            return err;
        }
    }

    return AWS_H2ERR_SUCCESS;
}

static struct aws_h2err s_decoder_on_rst_stream(uint32_t stream_id, uint32_t h2_error_code, void *userdata) {
    struct aws_h2_connection *connection = userdata;

    /* Pass RST_STREAM to stream */
    struct aws_h2_stream *stream;
    struct aws_h2err err =
        s_get_active_stream_for_incoming_frame(connection, stream_id, AWS_H2_FRAME_T_RST_STREAM, &stream);
    if (aws_h2err_failed(err)) {
        return err;
    }

    if (stream) {
        err = aws_h2_stream_on_decoder_rst_stream(stream, h2_error_code);
        if (aws_h2err_failed(err)) {
            return err;
        }
    }

    return AWS_H2ERR_SUCCESS;
}

static struct aws_h2err s_decoder_on_ping_ack(uint8_t opaque_data[AWS_HTTP2_PING_DATA_SIZE], void *userdata) {
    struct aws_h2_connection *connection = userdata;
    if (aws_linked_list_empty(&connection->thread_data.pending_ping_queue)) {
        CONNECTION_LOG(ERROR, connection, "Received extraneous PING ACK.");
        return aws_h2err_from_h2_code(AWS_HTTP2_ERR_PROTOCOL_ERROR);
    }
    struct aws_h2err err;
    struct aws_linked_list_node *node = aws_linked_list_pop_front(&connection->thread_data.pending_ping_queue);
    struct aws_h2_pending_ping *pending_ping = AWS_CONTAINER_OF(node, struct aws_h2_pending_ping, node);
    /* Check the payload */
    if (!aws_array_eq(opaque_data, AWS_HTTP2_PING_DATA_SIZE, pending_ping->opaque_data, AWS_HTTP2_PING_DATA_SIZE)) {
        CONNECTION_LOG(ERROR, connection, "Received PING ACK with mismatched opaque-data.");
        err = aws_h2err_from_h2_code(AWS_HTTP2_ERR_PROTOCOL_ERROR);
        goto error;
    }
    uint64_t time_stamp;
    if (aws_high_res_clock_get_ticks(&time_stamp)) {
        CONNECTION_LOGF(
            ERROR,
            connection,
            "Failed getting the time stamp when PING ACK received, error %s",
            aws_error_name(aws_last_error()));
        err = aws_h2err_from_last_error();
        goto error;
    }
    uint64_t rtt;
    if (aws_sub_u64_checked(time_stamp, pending_ping->started_time, &rtt)) {
        CONNECTION_LOGF(
            ERROR,
            connection,
            "Overflow from time stamp when PING ACK received, error %s",
            aws_error_name(aws_last_error()));
        err = aws_h2err_from_last_error();
        goto error;
    }
    CONNECTION_LOGF(TRACE, connection, "Round trip time is %lf ms, approximately", (double)rtt / 1000000);
    /* fire the callback */
    if (pending_ping->on_completed) {
        pending_ping->on_completed(&connection->base, rtt, AWS_ERROR_SUCCESS, pending_ping->user_data);
    }
    aws_mem_release(connection->base.alloc, pending_ping);
    return AWS_H2ERR_SUCCESS;
error:
    if (pending_ping->on_completed) {
        pending_ping->on_completed(&connection->base, 0 /* fake rtt */, err.aws_code, pending_ping->user_data);
    }
    aws_mem_release(connection->base.alloc, pending_ping);
    return err;
}

static struct aws_h2err s_decoder_on_ping(uint8_t opaque_data[AWS_HTTP2_PING_DATA_SIZE], void *userdata) {
    struct aws_h2_connection *connection = userdata;

    /* send a PING frame with the ACK flag set in response, with an identical payload. */
    struct aws_h2_frame *ping_ack_frame = aws_h2_frame_new_ping(connection->base.alloc, true, opaque_data);
    if (!ping_ack_frame) {
        CONNECTION_LOGF(
            ERROR, connection, "Ping ACK frame failed to be sent, error %s", aws_error_name(aws_last_error()));
        return aws_h2err_from_last_error();
    }

    aws_h2_connection_enqueue_outgoing_frame(connection, ping_ack_frame);
    return AWS_H2ERR_SUCCESS;
}

static struct aws_h2err s_decoder_on_settings(
    const struct aws_http2_setting *settings_array,
    size_t num_settings,
    void *userdata) {
    struct aws_h2_connection *connection = userdata;
    struct aws_h2err err;
    /* Once all values have been processed, the recipient MUST immediately emit a SETTINGS frame with the ACK flag
     * set.(RFC-7540 6.5.3) */
    CONNECTION_LOG(TRACE, connection, "Setting frame processing ends");
    struct aws_h2_frame *settings_ack_frame = aws_h2_frame_new_settings(connection->base.alloc, NULL, 0, true);
    if (!settings_ack_frame) {
        CONNECTION_LOGF(
            ERROR, connection, "Settings ACK frame failed to be sent, error %s", aws_error_name(aws_last_error()));
        return aws_h2err_from_last_error();
    }
    aws_h2_connection_enqueue_outgoing_frame(connection, settings_ack_frame);

    /* Allocate a block of memory for settings_array in callback, which will only includes the settings we changed,
     * freed once the callback finished */
    struct aws_http2_setting *callback_array = NULL;
    if (num_settings) {
        callback_array = aws_mem_acquire(connection->base.alloc, num_settings * sizeof(struct aws_http2_setting));
        if (!callback_array) {
            return aws_h2err_from_last_error();
        }
    }
    size_t callback_array_num = 0;

    /* Apply the change to encoder and connection */
    struct aws_h2_frame_encoder *encoder = &connection->thread_data.encoder;
    for (size_t i = 0; i < num_settings; i++) {
        if (connection->thread_data.settings_peer[settings_array[i].id] == settings_array[i].value) {
            /* No change, don't do any work */
            continue;
        }
        switch (settings_array[i].id) {
            case AWS_HTTP2_SETTINGS_HEADER_TABLE_SIZE: {
                aws_h2_frame_encoder_set_setting_header_table_size(encoder, settings_array[i].value);
            } break;
            case AWS_HTTP2_SETTINGS_INITIAL_WINDOW_SIZE: {
                /* When the value of SETTINGS_INITIAL_WINDOW_SIZE changes, a receiver MUST adjust the size of all stream
                 * flow-control windows that it maintains by the difference between the new value and the old value. */
                int32_t size_changed =
                    settings_array[i].value - connection->thread_data.settings_peer[settings_array[i].id];
                struct aws_hash_iter stream_iter = aws_hash_iter_begin(&connection->thread_data.active_streams_map);
                while (!aws_hash_iter_done(&stream_iter)) {
                    struct aws_h2_stream *stream = stream_iter.element.value;
                    aws_hash_iter_next(&stream_iter);
                    err = aws_h2_stream_window_size_change(stream, size_changed, false /*self*/);
                    if (aws_h2err_failed(err)) {
                        CONNECTION_LOG(
                            ERROR,
                            connection,
                            "Connection error, change to SETTINGS_INITIAL_WINDOW_SIZE caused a stream's flow-control "
                            "window to exceed the maximum size");
                        goto error;
                    }
                }
            } break;
            case AWS_HTTP2_SETTINGS_MAX_FRAME_SIZE: {
                aws_h2_frame_encoder_set_setting_max_frame_size(encoder, settings_array[i].value);
            } break;
            default:
                break;
        }
        connection->thread_data.settings_peer[settings_array[i].id] = settings_array[i].value;
        callback_array[callback_array_num++] = settings_array[i];
    }
    if (connection->on_remote_settings_change) {
        connection->on_remote_settings_change(
            &connection->base, callback_array, callback_array_num, connection->base.user_data);
    }
    { /* BEGIN CRITICAL SECTION */
        s_lock_synced_data(connection);

        memcpy(
            connection->synced_data.settings_peer,
            connection->thread_data.settings_peer,
            sizeof(connection->thread_data.settings_peer));

        s_unlock_synced_data(connection);
    } /* END CRITICAL SECTION */
    aws_mem_release(connection->base.alloc, callback_array);
    return AWS_H2ERR_SUCCESS;
error:
    aws_mem_release(connection->base.alloc, callback_array);
    return err;
}

static struct aws_h2err s_decoder_on_settings_ack(void *userdata) {
    struct aws_h2_connection *connection = userdata;
    if (aws_linked_list_empty(&connection->thread_data.pending_settings_queue)) {
        CONNECTION_LOG(ERROR, connection, "Received a malicious extra SETTINGS acknowledgment");
        return aws_h2err_from_h2_code(AWS_HTTP2_ERR_PROTOCOL_ERROR);
    }
    struct aws_h2err err;
    struct aws_h2_pending_settings *pending_settings = NULL;
    struct aws_linked_list_node *node = aws_linked_list_pop_front(&connection->thread_data.pending_settings_queue);
    pending_settings = AWS_CONTAINER_OF(node, struct aws_h2_pending_settings, node);

    struct aws_http2_setting *settings_array = pending_settings->settings_array;
    /* Apply the settings */
    struct aws_h2_decoder *decoder = connection->thread_data.decoder;
    for (size_t i = 0; i < pending_settings->num_settings; i++) {
        if (connection->thread_data.settings_self[settings_array[i].id] == settings_array[i].value) {
            /* No change, don't do any work */
            continue;
        }
        switch (settings_array[i].id) {
            case AWS_HTTP2_SETTINGS_HEADER_TABLE_SIZE: {
                aws_h2_decoder_set_setting_header_table_size(decoder, settings_array[i].value);
            } break;
            case AWS_HTTP2_SETTINGS_ENABLE_PUSH: {
                aws_h2_decoder_set_setting_enable_push(decoder, settings_array[i].value);
            } break;
            case AWS_HTTP2_SETTINGS_INITIAL_WINDOW_SIZE: {
                /* When the value of SETTINGS_INITIAL_WINDOW_SIZE changes, a receiver MUST adjust the size of all stream
                 * flow-control windows that it maintains by the difference between the new value and the old value. */
                int32_t size_changed =
                    settings_array[i].value - connection->thread_data.settings_self[settings_array[i].id];
                struct aws_hash_iter stream_iter = aws_hash_iter_begin(&connection->thread_data.active_streams_map);
                while (!aws_hash_iter_done(&stream_iter)) {
                    struct aws_h2_stream *stream = stream_iter.element.value;
                    aws_hash_iter_next(&stream_iter);
                    err = aws_h2_stream_window_size_change(stream, size_changed, true /*self*/);
                    if (aws_h2err_failed(err)) {
                        CONNECTION_LOG(
                            ERROR,
                            connection,
                            "Connection error, change to SETTINGS_INITIAL_WINDOW_SIZE from internal caused a stream's "
                            "flow-control window to exceed the maximum size");
                        goto error;
                    }
                }
            } break;
            case AWS_HTTP2_SETTINGS_MAX_FRAME_SIZE: {
                aws_h2_decoder_set_setting_max_frame_size(decoder, settings_array[i].value);
            } break;
            default:
                break;
        }
        connection->thread_data.settings_self[settings_array[i].id] = settings_array[i].value;
    }
    /* invoke the change settings compeleted user callback */
    if (pending_settings->on_completed) {
        pending_settings->on_completed(&connection->base, AWS_ERROR_SUCCESS, pending_settings->user_data);
    }
    { /* BEGIN CRITICAL SECTION */
        s_lock_synced_data(connection);

        memcpy(
            connection->synced_data.settings_self,
            connection->thread_data.settings_self,
            sizeof(connection->thread_data.settings_self));

        s_unlock_synced_data(connection);
    } /* END CRITICAL SECTION */
    /* clean up the pending_settings */
    aws_mem_release(connection->base.alloc, pending_settings);
    return AWS_H2ERR_SUCCESS;
error:
    /* invoke the user callback with error code */
    if (pending_settings->on_completed) {
        pending_settings->on_completed(&connection->base, err.aws_code, pending_settings->user_data);
    }
    /* clean up the pending settings here */
    aws_mem_release(connection->base.alloc, pending_settings);
    return err;
}

static struct aws_h2err s_decoder_on_window_update(uint32_t stream_id, uint32_t window_size_increment, void *userdata) {
    struct aws_h2_connection *connection = userdata;

    if (stream_id == 0) {
        /* Let's update the connection flow-control window size */
        if (window_size_increment == 0) {
            /* flow-control window increment of 0 MUST be treated as error (RFC7540 6.9.1) */
            CONNECTION_LOG(ERROR, connection, "Window update frame with 0 increment size")
            return aws_h2err_from_h2_code(AWS_HTTP2_ERR_PROTOCOL_ERROR);
        }
        if (connection->thread_data.window_size_peer + window_size_increment > AWS_H2_WINDOW_UPDATE_MAX) {
            /* We MUST NOT allow a flow-control window to exceed the max */
            CONNECTION_LOG(
                ERROR,
                connection,
                "Window update frame causes the connection flow-control window exceeding the maximum size")
            return aws_h2err_from_h2_code(AWS_HTTP2_ERR_FLOW_CONTROL_ERROR);
        }
        if (connection->thread_data.window_size_peer <= AWS_H2_MIN_WINDOW_SIZE) {
            CONNECTION_LOGF(
                DEBUG,
                connection,
                "Peer connection's flow-control window is resumed from too small to %" PRIu32
                ". Connection will resume sending DATA.",
                window_size_increment);
        }
        connection->thread_data.window_size_peer += window_size_increment;
        return AWS_H2ERR_SUCCESS;
    } else {
        /* Update the flow-control window size for stream */
        struct aws_h2_stream *stream;
        bool window_resume;
        struct aws_h2err err =
            s_get_active_stream_for_incoming_frame(connection, stream_id, AWS_H2_FRAME_T_WINDOW_UPDATE, &stream);
        if (aws_h2err_failed(err)) {
            return err;
        }
        if (stream) {
            err = aws_h2_stream_on_decoder_window_update(stream, window_size_increment, &window_resume);
            if (aws_h2err_failed(err)) {
                return err;
            }
            if (window_resume) {
                /* Set the stream free from stalled list */
                AWS_H2_STREAM_LOGF(
                    DEBUG,
                    stream,
                    "Peer stream's flow-control window is resumed from 0 or negative to %" PRIu32
                    " Stream will resume sending data.",
                    stream->thread_data.window_size_peer);
                aws_linked_list_remove(&stream->node);
                aws_linked_list_push_back(&connection->thread_data.outgoing_streams_list, &stream->node);
            }
        }
    }
    return AWS_H2ERR_SUCCESS;
}

struct aws_h2err s_decoder_on_goaway_begin(
    uint32_t last_stream,
    uint32_t error_code,
    uint32_t debug_data_length,
    void *userdata) {
    (void)debug_data_length;
    struct aws_h2_connection *connection = userdata;

    if (last_stream > connection->thread_data.goaway_received_last_stream_id) {
        CONNECTION_LOGF(
            ERROR,
            connection,
            "Received GOAWAY with invalid last-stream-id=%" PRIu32 ", must not exceed previous last-stream-id=%" PRIu32,
            last_stream,
            connection->thread_data.goaway_received_last_stream_id);
        return aws_h2err_from_h2_code(AWS_HTTP2_ERR_PROTOCOL_ERROR);
    }
    /* stop sending any new stream and making new request */
    { /* BEGIN CRITICAL SECTION */
        s_lock_synced_data(connection);

        connection->synced_data.new_stream_error_code = AWS_ERROR_HTTP_GOAWAY_RECEIVED;
        connection->synced_data.goaway_received_last_stream_id = last_stream;
        connection->synced_data.goaway_received_http2_error_code = error_code;

        s_unlock_synced_data(connection);
    } /* END CRITICAL SECTION */
    connection->thread_data.goaway_received_last_stream_id = last_stream;
    CONNECTION_LOGF(
        DEBUG,
        connection,
        "Received GOAWAY error-code=%s(0x%x) last-stream-id=%" PRIu32,
        aws_http2_error_code_to_str(error_code),
        error_code,
        last_stream);
    /* Complete activated streams whose id is higher than last_stream, since they will not process by peer. We should
     * treat them as they had never been created at all.
     * This would be more efficient if we could iterate streams in reverse-id order */
    struct aws_hash_iter stream_iter = aws_hash_iter_begin(&connection->thread_data.active_streams_map);
    while (!aws_hash_iter_done(&stream_iter)) {
        struct aws_h2_stream *stream = stream_iter.element.value;
        aws_hash_iter_next(&stream_iter);
        if (stream->base.id > last_stream) {
            AWS_H2_STREAM_LOG(
                DEBUG,
                stream,
                "stream ID is higher than GOAWAY last stream ID, please retry this stream on a new connection.");
            s_stream_complete(connection, stream, AWS_ERROR_HTTP_GOAWAY_RECEIVED);
        }
    }

    /* #TODO inform user about debug data by fire some kind of API. We buffer it at connection? Or we do a sperate
     * callback on each part of it */
    if (connection->on_goaway_received) {
        /* Inform user about goaway received and the error code. */
        connection->on_goaway_received(&connection->base, last_stream, error_code, connection->base.user_data);
    }
    return AWS_H2ERR_SUCCESS;
}

/* End decoder callbacks */

static int s_send_connection_preface_client_string(struct aws_h2_connection *connection) {

    /* Just send the magic string on its own aws_io_message. */
    struct aws_io_message *msg = aws_channel_acquire_message_from_pool(
        connection->base.channel_slot->channel,
        AWS_IO_MESSAGE_APPLICATION_DATA,
        aws_h2_connection_preface_client_string.len);
    if (!msg) {
        goto error;
    }

    if (!aws_byte_buf_write_from_whole_cursor(&msg->message_data, aws_h2_connection_preface_client_string)) {
        aws_raise_error(AWS_ERROR_INVALID_STATE);
        goto error;
    }

    if (aws_channel_slot_send_message(connection->base.channel_slot, msg, AWS_CHANNEL_DIR_WRITE)) {
        goto error;
    }

    return AWS_OP_SUCCESS;

error:
    if (msg) {
        aws_mem_release(msg->allocator, msg);
    }
    return AWS_OP_ERR;
}

static void s_handler_installed(struct aws_channel_handler *handler, struct aws_channel_slot *slot) {
    AWS_PRECONDITION(aws_channel_thread_is_callers_thread(slot->channel));
    struct aws_h2_connection *connection = handler->impl;

    connection->base.channel_slot = slot;

    /* Acquire a hold on the channel to prevent its destruction until the user has
     * given the go-ahead via aws_http_connection_release() */
    aws_channel_acquire_hold(slot->channel);

    /* Send HTTP/2 connection preface (RFC-7540 3.5)
     * - clients must send magic string
     * - both client and server must send SETTINGS frame */

    if (connection->base.client_data) {
        if (s_send_connection_preface_client_string(connection)) {
            CONNECTION_LOGF(
                ERROR,
                connection,
                "Failed to send client connection preface string, %s",
                aws_error_name(aws_last_error()));
            goto error;
        }
    }
    struct aws_h2_pending_settings *init_pending_settings = connection->thread_data.init_pending_settings;
    aws_linked_list_push_back(&connection->thread_data.pending_settings_queue, &init_pending_settings->node);
    connection->thread_data.init_pending_settings = NULL;
    /* Set user_data here, the user_data is valid now */
    init_pending_settings->user_data = connection->base.user_data;

    struct aws_h2_frame *init_settings_frame = aws_h2_frame_new_settings(
        connection->base.alloc,
        init_pending_settings->settings_array,
        init_pending_settings->num_settings,
        false /*ACK*/);
    if (!init_settings_frame) {
        CONNECTION_LOGF(
            ERROR,
            connection,
            "Failed to create the initial settings frame, error %s",
            aws_error_name(aws_last_error()));
        aws_mem_release(connection->base.alloc, init_pending_settings);
        goto error;
    }
    /* enqueue the initial settings frame here */
    aws_linked_list_push_back(&connection->thread_data.outgoing_frames_queue, &init_settings_frame->node);

    aws_h2_try_write_outgoing_frames(connection);
    return;

error:
    s_shutdown_due_to_write_err(connection, aws_last_error());
}

static void s_stream_complete(struct aws_h2_connection *connection, struct aws_h2_stream *stream, int error_code) {
    AWS_PRECONDITION(aws_channel_thread_is_callers_thread(connection->base.channel_slot->channel));

    /* Nice logging */
    if (error_code) {
        AWS_H2_STREAM_LOGF(
            ERROR, stream, "Stream completed with error %d (%s).", error_code, aws_error_name(error_code));
    } else if (stream->base.client_data) {
        int status = stream->base.client_data->response_status;
        AWS_H2_STREAM_LOGF(
            DEBUG, stream, "Client stream complete, response status %d (%s)", status, aws_http_status_text(status));
    } else {
        AWS_H2_STREAM_LOG(DEBUG, stream, "Server stream complete");
    }

    /* Remove stream from active_streams_map and outgoing_stream_list (if it was in them at all) */
    aws_hash_table_remove(&connection->thread_data.active_streams_map, (void *)(size_t)stream->base.id, NULL, NULL);
    if (stream->node.next) {
        aws_linked_list_remove(&stream->node);
    }

    /* Invoke callback */
    if (stream->base.on_complete) {
        stream->base.on_complete(&stream->base, error_code, stream->base.user_data);
    }

    /* release connection's hold on stream */
    aws_http_stream_release(&stream->base);
}

struct aws_http_headers *aws_h2_create_headers_from_request(
    struct aws_http_message *request,
    struct aws_allocator *alloc) {

    struct aws_http_headers *old_headers = aws_http_message_get_headers(request);
    bool is_pseudoheader = false;
    struct aws_http_headers *result = aws_http_headers_new(alloc);
    struct aws_http_header header_iter;
    struct aws_byte_buf lower_name_buf;
    AWS_ZERO_STRUCT(lower_name_buf);

    /* Check whether the old_headers have pseudo header or not */
    if (aws_http_headers_count(old_headers)) {
        if (aws_http_headers_get_index(old_headers, 0, &header_iter)) {
            goto error;
        }
        is_pseudoheader = header_iter.name.ptr[0] == ':';
    }
    if (!is_pseudoheader) {
        /* TODO: Set pseudo headers all from message, which will lead an API change to aws_http_message */
        /* No pseudoheader detected, we set them from the request */
        /* Set pseudo headers */
        struct aws_byte_cursor method;
        if (aws_http_message_get_request_method(request, &method)) {
            /* error will happen when the request is invalid */
            aws_raise_error(AWS_ERROR_HTTP_INVALID_METHOD);
            goto error;
        }
        if (aws_http_headers_add(result, aws_http_header_method, method)) {
            goto error;
        }
        /* we set a default value, "https", for now */
        struct aws_byte_cursor scheme_cursor = AWS_BYTE_CUR_INIT_FROM_STRING_LITERAL("https");
        if (aws_http_headers_add(result, aws_http_header_scheme, scheme_cursor)) {
            goto error;
        }
        /* Set an empty authority for now, if host header field is found, we set it as the value of host */
        struct aws_byte_cursor authority_cursor;
        struct aws_byte_cursor host_cursor = AWS_BYTE_CUR_INIT_FROM_STRING_LITERAL("host");
        if (!aws_http_headers_get(old_headers, host_cursor, &authority_cursor)) {
            if (aws_http_headers_add(result, aws_http_header_authority, authority_cursor)) {
                goto error;
            }
        }
        struct aws_byte_cursor path_cursor;
        if (aws_http_message_get_request_path(request, &path_cursor)) {
            aws_raise_error(AWS_ERROR_HTTP_INVALID_PATH);
            goto error;
        }
        if (aws_http_headers_add(result, aws_http_header_path, path_cursor)) {
            goto error;
        }
    }
    /* if pseudoheader is included in message, we just convert all the headers from old_headers to result */
    if (aws_byte_buf_init(&lower_name_buf, alloc, 256)) {
        goto error;
    }
    for (size_t iter = 0; iter < aws_http_headers_count(old_headers); iter++) {
        /* name should be converted to lower case */
        if (aws_http_headers_get_index(old_headers, iter, &header_iter)) {
            goto error;
        }
        /* append lower case name to the buffer */
        aws_byte_buf_append_with_lookup(&lower_name_buf, &header_iter.name, aws_lookup_table_to_lower_get());
        struct aws_byte_cursor lower_name_cursor = aws_byte_cursor_from_buf(&lower_name_buf);
        enum aws_http_header_name name_enum = aws_http_lowercase_str_to_header_name(lower_name_cursor);
        switch (name_enum) {
            case AWS_HTTP_HEADER_COOKIE:
                /* split cookie if USE CACHE */
                if (header_iter.compression == AWS_HTTP_HEADER_COMPRESSION_USE_CACHE) {
                    struct aws_byte_cursor cookie_chunk;
                    AWS_ZERO_STRUCT(cookie_chunk);
                    while (aws_byte_cursor_next_split(&header_iter.value, ';', &cookie_chunk)) {
                        if (aws_http_headers_add(
                                result, lower_name_cursor, aws_strutil_trim_http_whitespace(cookie_chunk))) {
                            goto error;
                        }
                    }
                } else {
                    if (aws_http_headers_add(result, lower_name_cursor, header_iter.value)) {
                        goto error;
                    }
                }
                break;
            case AWS_HTTP_HEADER_HOST:
                /* host header has been converted to :authority, do nothing here */
                break;
            /* TODO: handle connection-specific header field (RFC7540 8.1.2.2) */
            default:
                if (aws_http_headers_add(result, lower_name_cursor, header_iter.value)) {
                    goto error;
                }
                break;
        }
        aws_byte_buf_reset(&lower_name_buf, false);
    }
    aws_byte_buf_clean_up(&lower_name_buf);
    return result;
error:
    aws_http_headers_release(result);
    aws_byte_buf_clean_up(&lower_name_buf);
    return NULL;
}

int aws_h2_connection_on_stream_closed(
    struct aws_h2_connection *connection,
    struct aws_h2_stream *stream,
    enum aws_h2_stream_closed_when closed_when,
    int aws_error_code) {

    AWS_PRECONDITION(aws_channel_thread_is_callers_thread(connection->base.channel_slot->channel));
    AWS_PRECONDITION(stream->thread_data.state == AWS_H2_STREAM_STATE_CLOSED);
    AWS_PRECONDITION(stream->base.id != 0);

    uint32_t stream_id = stream->base.id;

    /* Mark stream complete. This removes the stream from any "active" datastructures,
     * invokes its completion callback, and releases its refcount. */
    s_stream_complete(connection, stream, aws_error_code);
    stream = NULL; /* Reference released, do not touch again */

    if (s_record_closed_stream(connection, stream_id, closed_when)) {
        return AWS_OP_ERR;
    }

    return AWS_OP_SUCCESS;
}

static int s_record_closed_stream(
    struct aws_h2_connection *connection,
    uint32_t stream_id,
    enum aws_h2_stream_closed_when closed_when) {

    AWS_PRECONDITION(aws_channel_thread_is_callers_thread(connection->base.channel_slot->channel));

    if (aws_cache_put(connection->thread_data.closed_streams, (void *)(size_t)stream_id, (void *)(size_t)closed_when)) {
        CONNECTION_LOG(ERROR, connection, "Failed inserting ID into cache of recently closed streams");
        return AWS_OP_ERR;
    }

    return AWS_OP_SUCCESS;
}

int aws_h2_connection_send_rst_and_close_reserved_stream(
    struct aws_h2_connection *connection,
    uint32_t stream_id,
    uint32_t h2_error_code) {
    AWS_PRECONDITION(aws_channel_thread_is_callers_thread(connection->base.channel_slot->channel));

    struct aws_h2_frame *rst_stream = aws_h2_frame_new_rst_stream(connection->base.alloc, stream_id, h2_error_code);
    if (!rst_stream) {
        CONNECTION_LOGF(ERROR, connection, "Error creating RST_STREAM frame, %s", aws_error_name(aws_last_error()));
        return AWS_OP_ERR;
    }
    aws_h2_connection_enqueue_outgoing_frame(connection, rst_stream);

    /* If we ever fully support PUSH_PROMISE, this is where we'd remove the
     * promised_stream_id from some reserved_streams datastructure */

    return s_record_closed_stream(connection, stream_id, AWS_H2_STREAM_CLOSED_WHEN_RST_STREAM_SENT);
}

/* Move stream into "active" datastructures and notify stream that it can send frames now */
static void s_move_stream_to_thread(
    struct aws_h2_connection *connection,
    struct aws_h2_stream *stream,
    int new_stream_error_code) {
    AWS_PRECONDITION(aws_channel_thread_is_callers_thread(connection->base.channel_slot->channel));

    if (new_stream_error_code) {
        aws_raise_error(new_stream_error_code);
        AWS_H2_STREAM_LOGF(
            ERROR,
            stream,
            "Failed activating stream, error %d (%s)",
            aws_last_error(),
            aws_error_name(aws_last_error()));
        goto error;
    }

    uint32_t max_concurrent_streams = connection->thread_data.settings_peer[AWS_HTTP2_SETTINGS_MAX_CONCURRENT_STREAMS];
    if (aws_hash_table_get_entry_count(&connection->thread_data.active_streams_map) >= max_concurrent_streams) {
        AWS_H2_STREAM_LOG(ERROR, stream, "Failed activating stream, max concurrent streams are reached");
        goto error;
    }

    if (aws_hash_table_put(
            &connection->thread_data.active_streams_map, (void *)(size_t)stream->base.id, stream, NULL)) {
        AWS_H2_STREAM_LOG(ERROR, stream, "Failed inserting stream into map");
        goto error;
    }

    bool has_outgoing_data = false;
    if (aws_h2_stream_on_activated(stream, &has_outgoing_data)) {
        goto error;
    }

    if (has_outgoing_data) {
        aws_linked_list_push_back(&connection->thread_data.outgoing_streams_list, &stream->node);
    }

    return;
error:
    /* If the stream got into any datastructures, s_stream_complete() will remove it */
    s_stream_complete(connection, stream, aws_last_error());
}

/* Perform on-thread work that is triggered by calls to the connection/stream API */
static void s_cross_thread_work_task(struct aws_channel_task *task, void *arg, enum aws_task_status status) {
    (void)task;
    if (status != AWS_TASK_STATUS_RUN_READY) {
        return;
    }

    struct aws_h2_connection *connection = arg;

    struct aws_linked_list pending_frames;
    aws_linked_list_init(&pending_frames);

    struct aws_linked_list pending_streams;
    aws_linked_list_init(&pending_streams);

    struct aws_linked_list pending_settings;
    aws_linked_list_init(&pending_settings);

    struct aws_linked_list pending_ping;
    aws_linked_list_init(&pending_ping);

    struct aws_linked_list pending_goaway;
    aws_linked_list_init(&pending_goaway);

    size_t window_update_size;
    int new_stream_error_code;
    { /* BEGIN CRITICAL SECTION */
        s_lock_synced_data(connection);
        connection->synced_data.is_cross_thread_work_task_scheduled = false;

        aws_linked_list_swap_contents(&connection->synced_data.pending_frame_list, &pending_frames);
        aws_linked_list_swap_contents(&connection->synced_data.pending_stream_list, &pending_streams);
        aws_linked_list_swap_contents(&connection->synced_data.pending_settings_list, &pending_settings);
        aws_linked_list_swap_contents(&connection->synced_data.pending_ping_list, &pending_ping);
        aws_linked_list_swap_contents(&connection->synced_data.pending_goaway_list, &pending_goaway);
        window_update_size = connection->synced_data.window_update_size;
        connection->synced_data.window_update_size = 0;
        new_stream_error_code = connection->synced_data.new_stream_error_code;

        s_unlock_synced_data(connection);
    } /* END CRITICAL SECTION */

    /* Enqueue new pending control frames */
    while (!aws_linked_list_empty(&pending_frames)) {
        struct aws_linked_list_node *node = aws_linked_list_pop_front(&pending_frames);
        struct aws_h2_frame *frame = AWS_CONTAINER_OF(node, struct aws_h2_frame, node);
        aws_h2_connection_enqueue_outgoing_frame(connection, frame);
    }

    /* We already enqueued the window_update frame, just apply the change and let our peer check this value, no matter
     * overflow happens or not. Peer will detect it for us. */
    connection->thread_data.window_size_self =
        aws_add_size_saturating(connection->thread_data.window_size_self, window_update_size);

    /* Process new pending_streams */
    while (!aws_linked_list_empty(&pending_streams)) {
        struct aws_linked_list_node *node = aws_linked_list_pop_front(&pending_streams);
        struct aws_h2_stream *stream = AWS_CONTAINER_OF(node, struct aws_h2_stream, node);
        s_move_stream_to_thread(connection, stream, new_stream_error_code);
    }

    /* Move pending settings to thread data */
    while (!aws_linked_list_empty(&pending_settings)) {
        aws_linked_list_push_back(
            &connection->thread_data.pending_settings_queue, aws_linked_list_pop_front(&pending_settings));
    }

    /* Move pending PING to thread data */
    while (!aws_linked_list_empty(&pending_ping)) {
        aws_linked_list_push_back(
            &connection->thread_data.pending_ping_queue, aws_linked_list_pop_front(&pending_ping));
    }

    /* Send user requested goaways */
    while (!aws_linked_list_empty(&pending_goaway)) {
        struct aws_linked_list_node *node = aws_linked_list_pop_front(&pending_goaway);
        struct aws_h2_pending_goaway *goaway = AWS_CONTAINER_OF(node, struct aws_h2_pending_goaway, node);
        s_send_goaway(connection, goaway->http2_error, goaway->allow_more_streams, &goaway->debug_data);
        aws_mem_release(connection->base.alloc, goaway);
    }
    /* It's likely that frames were queued while processing cross-thread work.
     * If so, try writing them now */
    aws_h2_try_write_outgoing_frames(connection);
}

int aws_h2_stream_activate(struct aws_http_stream *stream) {
    struct aws_h2_stream *h2_stream = AWS_CONTAINER_OF(stream, struct aws_h2_stream, base);

    struct aws_http_connection *base_connection = stream->owning_connection;
    struct aws_h2_connection *connection = AWS_CONTAINER_OF(base_connection, struct aws_h2_connection, base);

    int err;
    bool was_cross_thread_work_scheduled = false;
    { /* BEGIN CRITICAL SECTION */
        s_lock_synced_data(connection);

        if (stream->id) {
            /* stream has already been activated. */
            s_unlock_synced_data(connection);
            return AWS_OP_SUCCESS;
        }

        err = connection->synced_data.new_stream_error_code;
        if (err) {
            s_unlock_synced_data(connection);
            goto error;
        }

        stream->id = aws_http_connection_get_next_stream_id(base_connection);

        if (stream->id) {
            was_cross_thread_work_scheduled = connection->synced_data.is_cross_thread_work_task_scheduled;
            connection->synced_data.is_cross_thread_work_task_scheduled = true;

            aws_linked_list_push_back(&connection->synced_data.pending_stream_list, &h2_stream->node);
        }

        s_unlock_synced_data(connection);
    } /* END CRITICAL SECTION */

    if (!stream->id) {
        /* aws_http_connection_get_next_stream_id() raises its own error. */
        return AWS_OP_ERR;
    }

    /* connection keeps activated stream alive until stream completes */
    aws_atomic_fetch_add(&stream->refcount, 1);

    if (!was_cross_thread_work_scheduled) {
        CONNECTION_LOG(TRACE, connection, "Scheduling cross-thread work task");
        aws_channel_schedule_task_now(connection->base.channel_slot->channel, &connection->cross_thread_work_task);
    }

    return AWS_OP_SUCCESS;

error:
    CONNECTION_LOGF(
        ERROR,
        connection,
        "Failed to activate the stream id=%p, new streams are not allowed now. error %d (%s)",
        (void *)stream,
        err,
        aws_error_name(err));
    return aws_raise_error(err);
}

static struct aws_http_stream *s_connection_make_request(
    struct aws_http_connection *client_connection,
    const struct aws_http_make_request_options *options) {

    struct aws_h2_connection *connection = AWS_CONTAINER_OF(client_connection, struct aws_h2_connection, base);

    /* #TODO: http/2-ify the request (ex: add ":method" header). Should we mutate a copy or the original? Validate?
     *  Or just pass pointer to headers struct and let encoder transform it while encoding? */

    struct aws_h2_stream *stream = aws_h2_stream_new_request(client_connection, options);
    if (!stream) {
        CONNECTION_LOGF(
            ERROR,
            connection,
            "Failed to create stream, error %d (%s)",
            aws_last_error(),
            aws_error_name(aws_last_error()));
        return NULL;
    }

    int new_stream_error_code;
    { /* BEGIN CRITICAL SECTION */
        s_lock_synced_data(connection);
        new_stream_error_code = connection->synced_data.new_stream_error_code;
        s_unlock_synced_data(connection);
    } /* END CRITICAL SECTION */
    if (new_stream_error_code) {
        aws_raise_error(new_stream_error_code);
        CONNECTION_LOGF(
            ERROR,
            connection,
            "Cannot create request stream, error %d (%s)",
            aws_last_error(),
            aws_error_name(aws_last_error()));
        goto error;
    }

    AWS_H2_STREAM_LOG(DEBUG, stream, "Created HTTP/2 request stream"); /* #TODO: print method & path */
    return &stream->base;

error:
    /* Force destruction of the stream, avoiding ref counting */
    stream->base.vtable->destroy(&stream->base);
    return NULL;
}

static void s_connection_close(struct aws_http_connection *connection_base) {
    struct aws_h2_connection *connection = AWS_CONTAINER_OF(connection_base, struct aws_h2_connection, base);

    /* Don't stop reading/writing immediately, let that happen naturally during the channel shutdown process. */
    s_stop(connection, false /*stop_reading*/, false /*stop_writing*/, true /*schedule_shutdown*/, AWS_ERROR_SUCCESS);
}

static bool s_connection_is_open(const struct aws_http_connection *connection_base) {
    struct aws_h2_connection *connection = AWS_CONTAINER_OF(connection_base, struct aws_h2_connection, base);
    bool is_open;

    { /* BEGIN CRITICAL SECTION */
        s_lock_synced_data(connection);
        is_open = connection->synced_data.is_open;
        s_unlock_synced_data(connection);
    } /* END CRITICAL SECTION */

    return is_open;
}

<<<<<<< HEAD
static int s_connection_update_window(struct aws_http_connection *connection_base, size_t increment_size) {
=======
static bool s_connection_new_requests_allowed(const struct aws_http_connection *connection_base) {
    struct aws_h2_connection *connection = AWS_CONTAINER_OF(connection_base, struct aws_h2_connection, base);
    int new_stream_error_code;
    { /* BEGIN CRITICAL SECTION */
        s_lock_synced_data(connection);
        new_stream_error_code = connection->synced_data.new_stream_error_code;
        s_unlock_synced_data(connection);
    } /* END CRITICAL SECTION */
    return new_stream_error_code == 0;
}

static void s_connection_update_window(struct aws_http_connection *connection_base, size_t increment_size) {
>>>>>>> ea9a973a
    struct aws_h2_connection *connection = AWS_CONTAINER_OF(connection_base, struct aws_h2_connection, base);
    if (!increment_size) {
        CONNECTION_LOG(TRACE, connection, "Ignoring window update of size 0.");
        return AWS_OP_SUCCESS;
    }
    if (!connection_base->manual_window_management) {
        /* auto-mode, manual update window is not supported */
        CONNECTION_LOG(
            WARN, connection, "Manual window management is off, update window operations are not supported.");
        return AWS_OP_SUCCESS;
    }
    /* Type cast the increment size here, if overflow happens, we will detect it later, and the frame will be destroyed
     */
    struct aws_h2_frame *connection_window_update_frame =
        aws_h2_frame_new_window_update(connection->base.alloc, 0, (uint32_t)increment_size);
    if (!connection_window_update_frame) {
        CONNECTION_LOGF(
            ERROR,
            connection,
            "Failed to create WINDOW_UPDATE frame on connection, error %s",
            aws_error_name(aws_last_error()));
        return AWS_OP_ERR;
    }

    int err = 0;
    bool cross_thread_work_should_schedule = false;
    bool connection_open;
    size_t sum_size;
    { /* BEGIN CRITICAL SECTION */
        s_lock_synced_data(connection);

        err |= aws_add_size_checked(connection->synced_data.window_update_size, increment_size, &sum_size);
        err |= sum_size > AWS_H2_WINDOW_UPDATE_MAX;
        connection_open = connection->synced_data.is_open;

        if (!err && connection_open) {
            cross_thread_work_should_schedule = !connection->synced_data.is_cross_thread_work_task_scheduled;
            connection->synced_data.is_cross_thread_work_task_scheduled = true;
            aws_linked_list_push_back(
                &connection->synced_data.pending_frame_list, &connection_window_update_frame->node);
            connection->synced_data.window_update_size = sum_size;
        }
        s_unlock_synced_data(connection);
    } /* END CRITICAL SECTION */

    if (cross_thread_work_should_schedule) {
        CONNECTION_LOG(TRACE, connection, "Scheduling cross-thread work task");
        aws_channel_schedule_task_now(connection->base.channel_slot->channel, &connection->cross_thread_work_task);
    }

    if (!connection_open) {
        CONNECTION_LOG(ERROR, connection, "Failed to update connection window, connection is closed or closing.");
        aws_h2_frame_destroy(connection_window_update_frame);
        return aws_raise_error(AWS_ERROR_INVALID_STATE);
    }

    if (err) {
        /* The increment_size is still not 100% safe, since we cannot control the incoming data frame. So just
         * ruled out the value that is obviously wrong values */
        CONNECTION_LOGF(
            ERROR,
            connection,
            "The increment size is too big for HTTP/2 protocol, max flow-control "
            "window size is 2147483647. We got %zu, which will cause the flow-control window to exceed the maximum",
            increment_size);
        aws_h2_frame_destroy(connection_window_update_frame);
        return aws_raise_error(AWS_ERROR_INVALID_ARGUMENT);
    }

    return AWS_OP_SUCCESS;
}

static int s_connection_change_settings(
    struct aws_http_connection *connection_base,
    const struct aws_http2_setting *settings_array,
    size_t num_settings,
    aws_http2_on_change_settings_complete_fn *on_completed,
    void *user_data) {

    struct aws_h2_connection *connection = AWS_CONTAINER_OF(connection_base, struct aws_h2_connection, base);

    if (!settings_array && num_settings) {
        CONNECTION_LOG(ERROR, connection, "Settings_array is NULL and num_settings is not zero.");
        return aws_raise_error(AWS_ERROR_INVALID_ARGUMENT);
    }

    struct aws_h2_pending_settings *pending_settings =
        s_new_pending_settings(connection->base.alloc, settings_array, num_settings, on_completed, user_data);
    if (!pending_settings) {
        return AWS_OP_ERR;
    }
    struct aws_h2_frame *settings_frame =
        aws_h2_frame_new_settings(connection->base.alloc, settings_array, num_settings, false /*ACK*/);
    if (!settings_frame) {
        CONNECTION_LOGF(
            ERROR, connection, "Failed to create settings frame, error %s", aws_error_name(aws_last_error()));
        aws_mem_release(connection->base.alloc, pending_settings);
        return AWS_OP_ERR;
    }

    bool was_cross_thread_work_scheduled = false;
    bool connection_open;
    { /* BEGIN CRITICAL SECTION */
        s_lock_synced_data(connection);

        connection_open = connection->synced_data.is_open;
        if (!connection_open) {
            s_unlock_synced_data(connection);
            goto closed;
        }
        was_cross_thread_work_scheduled = connection->synced_data.is_cross_thread_work_task_scheduled;
        connection->synced_data.is_cross_thread_work_task_scheduled = true;
        aws_linked_list_push_back(&connection->synced_data.pending_frame_list, &settings_frame->node);
        aws_linked_list_push_back(&connection->synced_data.pending_settings_list, &pending_settings->node);

        s_unlock_synced_data(connection);
    } /* END CRITICAL SECTION */

    if (!was_cross_thread_work_scheduled) {
        CONNECTION_LOG(TRACE, connection, "Scheduling cross-thread work task");
        aws_channel_schedule_task_now(connection->base.channel_slot->channel, &connection->cross_thread_work_task);
    }

    return AWS_OP_SUCCESS;
closed:
    CONNECTION_LOG(ERROR, connection, "Failed to change settings, connection is closed or closing.");
    aws_h2_frame_destroy(settings_frame);
    aws_mem_release(connection->base.alloc, pending_settings);
    return aws_raise_error(AWS_ERROR_INVALID_STATE);
}

static int s_connection_send_ping(
    struct aws_http_connection *connection_base,
    const struct aws_byte_cursor *optional_opaque_data,
    aws_http2_on_ping_complete_fn *on_completed,
    void *user_data) {

    struct aws_h2_connection *connection = AWS_CONTAINER_OF(connection_base, struct aws_h2_connection, base);
    if (optional_opaque_data && optional_opaque_data->len != 8) {
        CONNECTION_LOG(ERROR, connection, "Only 8 bytes opaque data supported for PING in HTTP/2");
        return aws_raise_error(AWS_ERROR_INVALID_ARGUMENT);
    }
    uint64_t time_stamp;
    if (aws_high_res_clock_get_ticks(&time_stamp)) {
        CONNECTION_LOGF(
            ERROR,
            connection,
            "Failed getting the time stamp to start PING, error %s",
            aws_error_name(aws_last_error()));
        return AWS_OP_ERR;
    }
    struct aws_h2_pending_ping *pending_ping =
        s_new_pending_ping(connection->base.alloc, optional_opaque_data, time_stamp, user_data, on_completed);
    if (!pending_ping) {
        return AWS_OP_ERR;
    }
    struct aws_h2_frame *ping_frame =
        aws_h2_frame_new_ping(connection->base.alloc, false /*ACK*/, pending_ping->opaque_data);
    if (!ping_frame) {
        CONNECTION_LOGF(ERROR, connection, "Failed to create PING frame, error %s", aws_error_name(aws_last_error()));
        aws_mem_release(connection->base.alloc, pending_ping);
        return AWS_OP_ERR;
    }

    bool was_cross_thread_work_scheduled = false;
    bool connection_open;
    { /* BEGIN CRITICAL SECTION */
        s_lock_synced_data(connection);

        connection_open = connection->synced_data.is_open;
        if (!connection_open) {
            s_unlock_synced_data(connection);
            goto closed;
        }
        was_cross_thread_work_scheduled = connection->synced_data.is_cross_thread_work_task_scheduled;
        connection->synced_data.is_cross_thread_work_task_scheduled = true;
        aws_linked_list_push_back(&connection->synced_data.pending_frame_list, &ping_frame->node);
        aws_linked_list_push_back(&connection->synced_data.pending_ping_list, &pending_ping->node);

        s_unlock_synced_data(connection);
    } /* END CRITICAL SECTION */

    if (!was_cross_thread_work_scheduled) {
        CONNECTION_LOG(TRACE, connection, "Scheduling cross-thread work task");
        aws_channel_schedule_task_now(connection->base.channel_slot->channel, &connection->cross_thread_work_task);
    }

    return AWS_OP_SUCCESS;

closed:
    CONNECTION_LOG(ERROR, connection, "Failed to send ping, connection is closed or closing.");
    aws_h2_frame_destroy(ping_frame);
    aws_mem_release(connection->base.alloc, pending_ping);
    return aws_raise_error(AWS_ERROR_INVALID_STATE);
}

static int s_connection_send_goaway(
    struct aws_http_connection *connection_base,
    uint32_t http2_error,
    bool allow_more_streams,
    const struct aws_byte_cursor *optional_debug_data) {

    struct aws_h2_connection *connection = AWS_CONTAINER_OF(connection_base, struct aws_h2_connection, base);
    struct aws_h2_pending_goaway *pending_goaway =
        s_new_pending_goaway(connection->base.alloc, http2_error, allow_more_streams, optional_debug_data);

    if (!pending_goaway) {
        /* error happened during acquire memory. Error code raised there and skip logging. */
        return AWS_OP_ERR;
    }

    bool was_cross_thread_work_scheduled = false;
    bool connection_open;
    { /* BEGIN CRITICAL SECTION */
        s_lock_synced_data(connection);

        connection_open = connection->synced_data.is_open;
        if (!connection_open) {
            s_unlock_synced_data(connection);
            goto closed;
        }
        was_cross_thread_work_scheduled = connection->synced_data.is_cross_thread_work_task_scheduled;
        connection->synced_data.is_cross_thread_work_task_scheduled = true;
        aws_linked_list_push_back(&connection->synced_data.pending_goaway_list, &pending_goaway->node);
        s_unlock_synced_data(connection);
    } /* END CRITICAL SECTION */

    if (allow_more_streams && (http2_error != AWS_HTTP2_ERR_NO_ERROR)) {
        CONNECTION_LOGF(
            DEBUG,
            connection,
            "Send goaway with allow more streams on and non-zero error code %s(0x%x)",
            aws_http2_error_code_to_str(http2_error),
            http2_error);
    }

    if (!was_cross_thread_work_scheduled) {
        CONNECTION_LOG(TRACE, connection, "Scheduling cross-thread work task");
        aws_channel_schedule_task_now(connection->base.channel_slot->channel, &connection->cross_thread_work_task);
    }
    return AWS_OP_SUCCESS;

closed:
    CONNECTION_LOG(ERROR, connection, "Failed to send goaway, connection is closed or closing.");
    aws_mem_release(connection->base.alloc, pending_goaway);
    return aws_raise_error(AWS_ERROR_INVALID_STATE);
}

static void s_get_settings_general(
    const struct aws_http_connection *connection_base,
    struct aws_http2_setting out_settings[AWS_HTTP2_SETTINGS_COUNT],
    bool local) {

    struct aws_h2_connection *connection = AWS_CONTAINER_OF(connection_base, struct aws_h2_connection, base);
    uint32_t synced_settings[AWS_HTTP2_SETTINGS_END_RANGE];
    { /* BEGIN CRITICAL SECTION */
        s_lock_synced_data(connection);
        if (local) {
            memcpy(
                synced_settings, connection->synced_data.settings_self, sizeof(connection->synced_data.settings_self));
        } else {
            memcpy(
                synced_settings, connection->synced_data.settings_peer, sizeof(connection->synced_data.settings_peer));
        }
        s_unlock_synced_data(connection);
    } /* END CRITICAL SECTION */
    for (int i = AWS_HTTP2_SETTINGS_BEGIN_RANGE; i < AWS_HTTP2_SETTINGS_END_RANGE; i++) {
        /* settings range begin with 1, store them into 0-based array of aws_http2_setting */
        out_settings[i - 1].id = i;
        out_settings[i - 1].value = synced_settings[i];
    }
    return;
}

static void s_connection_get_local_settings(
    const struct aws_http_connection *connection_base,
    struct aws_http2_setting out_settings[AWS_HTTP2_SETTINGS_COUNT]) {
    s_get_settings_general(connection_base, out_settings, true /*local*/);
}

static void s_connection_get_remote_settings(
    const struct aws_http_connection *connection_base,
    struct aws_http2_setting out_settings[AWS_HTTP2_SETTINGS_COUNT]) {
    s_get_settings_general(connection_base, out_settings, false /*local*/);
}

/* Send a GOAWAY with the lowest possible last-stream-id or graceful shutdown warning */
static void s_send_goaway(
    struct aws_h2_connection *connection,
    uint32_t h2_error_code,
    bool allow_more_streams,
    const struct aws_byte_cursor *optional_debug_data) {
    AWS_PRECONDITION(aws_channel_thread_is_callers_thread(connection->base.channel_slot->channel));

    uint32_t last_stream_id = allow_more_streams ? AWS_H2_STREAM_ID_MAX
                                                 : aws_min_u32(
                                                       connection->thread_data.latest_peer_initiated_stream_id,
                                                       connection->thread_data.goaway_sent_last_stream_id);

    if (last_stream_id > connection->thread_data.goaway_sent_last_stream_id) {
        CONNECTION_LOG(
            DEBUG,
            connection,
            "GOAWAY frame with lower last stream id has been sent, ignoring sending graceful shutdown warning.");
        return;
    }

    struct aws_byte_cursor debug_data;
    AWS_ZERO_STRUCT(debug_data);
    if (optional_debug_data) {
        debug_data = *optional_debug_data;
    }

    struct aws_h2_frame *goaway =
        aws_h2_frame_new_goaway(connection->base.alloc, last_stream_id, h2_error_code, debug_data);
    if (!goaway) {
        CONNECTION_LOGF(ERROR, connection, "Error creating GOAWAY frame, %s", aws_error_name(aws_last_error()));
        goto error;
    }

    connection->thread_data.goaway_sent_last_stream_id = last_stream_id;
    { /* BEGIN CRITICAL SECTION */
        s_lock_synced_data(connection);
        connection->synced_data.goaway_sent_last_stream_id = last_stream_id;
        connection->synced_data.goaway_sent_http2_error_code = h2_error_code;
        s_unlock_synced_data(connection);
    } /* END CRITICAL SECTION */
    aws_h2_connection_enqueue_outgoing_frame(connection, goaway);
    return;

error:
    s_shutdown_due_to_write_err(connection, aws_last_error());
}

static int s_connection_get_sent_goaway(
    struct aws_http_connection *connection_base,
    uint32_t *out_http2_error,
    uint32_t *out_last_stream_id) {

    struct aws_h2_connection *connection = AWS_CONTAINER_OF(connection_base, struct aws_h2_connection, base);
    uint32_t sent_last_stream_id;
    uint32_t sent_http2_error;
    { /* BEGIN CRITICAL SECTION */
        s_lock_synced_data(connection);
        sent_last_stream_id = connection->synced_data.goaway_sent_last_stream_id;
        sent_http2_error = connection->synced_data.goaway_sent_http2_error_code;
        s_unlock_synced_data(connection);
    } /* END CRITICAL SECTION */

    uint32_t max_stream_id = AWS_H2_STREAM_ID_MAX;
    if (sent_last_stream_id == max_stream_id + 1) {
        CONNECTION_LOG(ERROR, connection, "No GOAWAY has been sent so far.");
        return aws_raise_error(AWS_ERROR_INVALID_STATE);
    }

    *out_http2_error = sent_http2_error;
    *out_last_stream_id = sent_last_stream_id;
    return AWS_OP_SUCCESS;
}

static int s_connection_get_received_goaway(
    struct aws_http_connection *connection_base,
    uint32_t *out_http2_error,
    uint32_t *out_last_stream_id) {

    struct aws_h2_connection *connection = AWS_CONTAINER_OF(connection_base, struct aws_h2_connection, base);
    uint32_t received_last_stream_id;
    uint32_t received_http2_error;
    { /* BEGIN CRITICAL SECTION */
        s_lock_synced_data(connection);
        received_last_stream_id = connection->synced_data.goaway_received_last_stream_id;
        received_http2_error = connection->synced_data.goaway_received_http2_error_code;
        s_unlock_synced_data(connection);
    } /* END CRITICAL SECTION */

    uint32_t max_stream_id = AWS_H2_STREAM_ID_MAX;
    if (received_last_stream_id == max_stream_id + 1) {
        CONNECTION_LOG(ERROR, connection, "No GOAWAY has been received so far.");
        return aws_raise_error(AWS_ERROR_INVALID_STATE);
    }

    *out_http2_error = received_http2_error;
    *out_last_stream_id = received_last_stream_id;
    return AWS_OP_SUCCESS;
}

static int s_handler_process_read_message(
    struct aws_channel_handler *handler,
    struct aws_channel_slot *slot,
    struct aws_io_message *message) {
    (void)slot;
    struct aws_h2_connection *connection = handler->impl;

    CONNECTION_LOGF(TRACE, connection, "Begin processing message of size %zu.", message->message_data.len);

    if (connection->thread_data.is_reading_stopped) {
        CONNECTION_LOG(ERROR, connection, "Cannot process message because connection is shutting down.");
        goto clean_up;
    }

    /* Any error that bubbles up from the decoder or its callbacks is treated as
     * a Connection Error (a GOAWAY frames is sent, and the connection is closed) */
    struct aws_byte_cursor message_cursor = aws_byte_cursor_from_buf(&message->message_data);
    struct aws_h2err err = aws_h2_decode(connection->thread_data.decoder, &message_cursor);
    if (aws_h2err_failed(err)) {
        CONNECTION_LOGF(
            ERROR,
            connection,
            "Failure while receiving frames, %s. Sending GOAWAY %s(0x%x) and closing connection",
            aws_error_name(err.aws_code),
            aws_http2_error_code_to_str(err.h2_code),
            err.h2_code);
        goto shutdown;
    }

    /* HTTP/2 protocol uses WINDOW_UPDATE frames to coordinate data rates with peer,
     * so we can just keep the aws_channel's read-window wide open */
    if (aws_channel_slot_increment_read_window(slot, message->message_data.len)) {
        CONNECTION_LOGF(
            ERROR,
            connection,
            "Incrementing read window failed, error %d (%s). Closing connection",
            aws_last_error(),
            aws_error_name(aws_last_error()));
        err = aws_h2err_from_last_error();
        goto shutdown;
    }

    goto clean_up;

shutdown:
    s_send_goaway(connection, err.h2_code, false /*allow_more_streams*/, NULL /*optional_debug_data*/);
    aws_h2_try_write_outgoing_frames(connection);
    s_stop(connection, true /*stop_reading*/, false /*stop_writing*/, true /*schedule_shutdown*/, err.aws_code);

clean_up:
    aws_mem_release(message->allocator, message);

    /* Flush any outgoing frames that might have been queued as a result of decoder callbacks. */
    aws_h2_try_write_outgoing_frames(connection);

    return AWS_OP_SUCCESS;
}

static int s_handler_process_write_message(
    struct aws_channel_handler *handler,
    struct aws_channel_slot *slot,
    struct aws_io_message *message) {

    (void)handler;
    (void)slot;
    (void)message;
    return aws_raise_error(AWS_ERROR_UNIMPLEMENTED);
}

static int s_handler_increment_read_window(
    struct aws_channel_handler *handler,
    struct aws_channel_slot *slot,
    size_t size) {

    (void)handler;
    (void)slot;
    (void)size;
    return aws_raise_error(AWS_ERROR_UNIMPLEMENTED);
}

static int s_handler_shutdown(
    struct aws_channel_handler *handler,
    struct aws_channel_slot *slot,
    enum aws_channel_direction dir,
    int error_code,
    bool free_scarce_resources_immediately) {

    struct aws_h2_connection *connection = handler->impl;
    CONNECTION_LOGF(
        TRACE,
        connection,
        "Channel shutting down in %s direction with error code %d (%s).",
        (dir == AWS_CHANNEL_DIR_READ) ? "read" : "write",
        error_code,
        aws_error_name(error_code));

    if (dir == AWS_CHANNEL_DIR_READ) {
        /* This call ensures that no further streams will be created. */
        s_stop(connection, true /*stop_reading*/, false /*stop_writing*/, false /*schedule_shutdown*/, error_code);
        /* Send user requested GOAWAY, if they haven't been sent before. It's OK to access
         * synced_data.pending_goaway_list without holding the lock because no more user_requested GOAWAY can be added
         * after s_stop() has been invoked. */
        if (!aws_linked_list_empty(&connection->synced_data.pending_goaway_list)) {
            while (!aws_linked_list_empty(&connection->synced_data.pending_goaway_list)) {
                struct aws_linked_list_node *node =
                    aws_linked_list_pop_front(&connection->synced_data.pending_goaway_list);
                struct aws_h2_pending_goaway *goaway = AWS_CONTAINER_OF(node, struct aws_h2_pending_goaway, node);
                s_send_goaway(connection, goaway->http2_error, goaway->allow_more_streams, &goaway->debug_data);
                aws_mem_release(connection->base.alloc, goaway);
            }
            aws_h2_try_write_outgoing_frames(connection);
        }

        /* Send GOAWAY if none have been sent so far,
         * or if we've only sent a "graceful shutdown warning" that didn't name a last-stream-id */
        if (connection->thread_data.goaway_sent_last_stream_id == AWS_H2_STREAM_ID_MAX) {
            s_send_goaway(
                connection,
                error_code ? AWS_HTTP2_ERR_INTERNAL_ERROR : AWS_HTTP2_ERR_NO_ERROR,
                false /*allow_more_streams*/,
                NULL /*optional_debug_data*/);
            aws_h2_try_write_outgoing_frames(connection);
        }
        aws_channel_slot_on_handler_shutdown_complete(
            slot, AWS_CHANNEL_DIR_READ, error_code, free_scarce_resources_immediately);

    } else /* AWS_CHANNEL_DIR_WRITE */ {
        connection->thread_data.channel_shutdown_error_code = error_code;
        connection->thread_data.channel_shutdown_immediately = free_scarce_resources_immediately;
        connection->thread_data.channel_shutdown_waiting_for_goaway_to_be_written = true;

        /* We'd prefer to wait until we know GOAWAY has been written, but don't wait if... */
        if (free_scarce_resources_immediately /* we must finish ASAP */ ||
            connection->thread_data.is_writing_stopped /* write will never complete */ ||
            !connection->thread_data.is_outgoing_frames_task_active /* write is already complete */) {

            s_finish_shutdown(connection);
        } else {
            CONNECTION_LOG(TRACE, connection, "HTTP/2 handler will finish shutdown once GOAWAY frame is written");
        }
    }

    return AWS_OP_SUCCESS;
}

static void s_finish_shutdown(struct aws_h2_connection *connection) {
    AWS_PRECONDITION(aws_channel_thread_is_callers_thread(connection->base.channel_slot->channel));
    AWS_PRECONDITION(connection->thread_data.channel_shutdown_waiting_for_goaway_to_be_written);

    CONNECTION_LOG(TRACE, connection, "Finishing HTTP/2 handler shutdown");

    connection->thread_data.channel_shutdown_waiting_for_goaway_to_be_written = false;

    s_stop(
        connection,
        false /*stop_reading*/,
        true /*stop_writing*/,
        false /*schedule_shutdown*/,
        connection->thread_data.channel_shutdown_error_code);

    /* Remove remaining streams from internal datastructures and mark them as complete. */

    struct aws_hash_iter stream_iter = aws_hash_iter_begin(&connection->thread_data.active_streams_map);
    while (!aws_hash_iter_done(&stream_iter)) {
        struct aws_h2_stream *stream = stream_iter.element.value;
        aws_hash_iter_delete(&stream_iter, true);
        aws_hash_iter_next(&stream_iter);

        s_stream_complete(connection, stream, AWS_ERROR_HTTP_CONNECTION_CLOSED);
    }

    /* It's OK to access synced_data without holding the lock because
     * no more streams or user-requested control frames can be added after s_stop() has been invoked. */
    while (!aws_linked_list_empty(&connection->synced_data.pending_stream_list)) {
        struct aws_linked_list_node *node = aws_linked_list_pop_front(&connection->synced_data.pending_stream_list);
        struct aws_h2_stream *stream = AWS_CONTAINER_OF(node, struct aws_h2_stream, node);
        s_stream_complete(connection, stream, AWS_ERROR_HTTP_CONNECTION_CLOSED);
    }

    while (!aws_linked_list_empty(&connection->synced_data.pending_frame_list)) {
        struct aws_linked_list_node *node = aws_linked_list_pop_front(&connection->synced_data.pending_frame_list);
        struct aws_h2_frame *frame = AWS_CONTAINER_OF(node, struct aws_h2_frame, node);
        aws_h2_frame_destroy(frame);
    }

    /* invoke pending callbacks haven't moved into thread, and clean up the data */
    while (!aws_linked_list_empty(&connection->synced_data.pending_settings_list)) {
        struct aws_linked_list_node *node = aws_linked_list_pop_front(&connection->synced_data.pending_settings_list);
        struct aws_h2_pending_settings *settings = AWS_CONTAINER_OF(node, struct aws_h2_pending_settings, node);
        if (settings->on_completed) {
            settings->on_completed(&connection->base, AWS_ERROR_HTTP_CONNECTION_CLOSED, settings->user_data);
        }
        aws_mem_release(connection->base.alloc, settings);
    }
    while (!aws_linked_list_empty(&connection->synced_data.pending_ping_list)) {
        struct aws_linked_list_node *node = aws_linked_list_pop_front(&connection->synced_data.pending_ping_list);
        struct aws_h2_pending_ping *ping = AWS_CONTAINER_OF(node, struct aws_h2_pending_ping, node);
        if (ping->on_completed) {
            ping->on_completed(&connection->base, 0 /*fake rtt*/, AWS_ERROR_HTTP_CONNECTION_CLOSED, ping->user_data);
        }
        aws_mem_release(connection->base.alloc, ping);
    }

    /* invoke pending callbacks moved into thread, and clean up the data */
    while (!aws_linked_list_empty(&connection->thread_data.pending_settings_queue)) {
        struct aws_linked_list_node *node = aws_linked_list_pop_front(&connection->thread_data.pending_settings_queue);
        struct aws_h2_pending_settings *pending_settings = AWS_CONTAINER_OF(node, struct aws_h2_pending_settings, node);
        /* fire the user callback with error */
        if (pending_settings->on_completed) {
            pending_settings->on_completed(
                &connection->base, AWS_ERROR_HTTP_CONNECTION_CLOSED, pending_settings->user_data);
        }
        aws_mem_release(connection->base.alloc, pending_settings);
    }
    while (!aws_linked_list_empty(&connection->thread_data.pending_ping_queue)) {
        struct aws_linked_list_node *node = aws_linked_list_pop_front(&connection->thread_data.pending_ping_queue);
        struct aws_h2_pending_ping *pending_ping = AWS_CONTAINER_OF(node, struct aws_h2_pending_ping, node);
        /* fire the user callback with error */
        if (pending_ping->on_completed) {
            pending_ping->on_completed(
                &connection->base, 0 /*fake rtt*/, AWS_ERROR_HTTP_CONNECTION_CLOSED, pending_ping->user_data);
        }
        aws_mem_release(connection->base.alloc, pending_ping);
    }
    aws_channel_slot_on_handler_shutdown_complete(
        connection->base.channel_slot,
        AWS_CHANNEL_DIR_WRITE,
        connection->thread_data.channel_shutdown_error_code,
        connection->thread_data.channel_shutdown_immediately);
}

static size_t s_handler_initial_window_size(struct aws_channel_handler *handler) {
    (void)handler;

    /* HTTP/2 protocol uses WINDOW_UPDATE frames to coordinate data rates with peer,
     * so we can just keep the aws_channel's read-window wide open */
    return SIZE_MAX;
}

static size_t s_handler_message_overhead(struct aws_channel_handler *handler) {
    (void)handler;

    /* "All frames begin with a fixed 9-octet header followed by a variable-length payload" (RFC-7540 4.1) */
    return 9;
}<|MERGE_RESOLUTION|>--- conflicted
+++ resolved
@@ -61,12 +61,8 @@
     const struct aws_http_make_request_options *options);
 static void s_connection_close(struct aws_http_connection *connection_base);
 static bool s_connection_is_open(const struct aws_http_connection *connection_base);
-<<<<<<< HEAD
+static bool s_connection_new_requests_allowed(const struct aws_http_connection *connection_base);
 static int s_connection_update_window(struct aws_http_connection *connection_base, size_t increment_size);
-=======
-static bool s_connection_new_requests_allowed(const struct aws_http_connection *connection_base);
-static void s_connection_update_window(struct aws_http_connection *connection_base, size_t increment_size);
->>>>>>> ea9a973a
 static int s_connection_change_settings(
     struct aws_http_connection *connection_base,
     const struct aws_http2_setting *settings_array,
@@ -174,12 +170,8 @@
     .stream_send_response = NULL,
     .close = s_connection_close,
     .is_open = s_connection_is_open,
-<<<<<<< HEAD
+    .new_requests_allowed = s_connection_new_requests_allowed,
     .h2_update_window = s_connection_update_window,
-=======
-    .new_requests_allowed = s_connection_new_requests_allowed,
-    .update_window = s_connection_update_window,
->>>>>>> ea9a973a
     .change_settings = s_connection_change_settings,
     .send_ping = s_connection_send_ping,
     .send_goaway = s_connection_send_goaway,
@@ -2138,9 +2130,6 @@
     return is_open;
 }
 
-<<<<<<< HEAD
-static int s_connection_update_window(struct aws_http_connection *connection_base, size_t increment_size) {
-=======
 static bool s_connection_new_requests_allowed(const struct aws_http_connection *connection_base) {
     struct aws_h2_connection *connection = AWS_CONTAINER_OF(connection_base, struct aws_h2_connection, base);
     int new_stream_error_code;
@@ -2152,8 +2141,7 @@
     return new_stream_error_code == 0;
 }
 
-static void s_connection_update_window(struct aws_http_connection *connection_base, size_t increment_size) {
->>>>>>> ea9a973a
+static int s_connection_update_window(struct aws_http_connection *connection_base, size_t increment_size) {
     struct aws_h2_connection *connection = AWS_CONTAINER_OF(connection_base, struct aws_h2_connection, base);
     if (!increment_size) {
         CONNECTION_LOG(TRACE, connection, "Ignoring window update of size 0.");
